--- conflicted
+++ resolved
@@ -58,13 +58,9 @@
     "test:foundry": "forge test --no-match-test Skip -vvv --gas-report > gasreport.ansi",
     "clean": "hardhat clean && rm -rf module common",
     "build": "hardhat compile",
-<<<<<<< HEAD
     "build:tsc": "npx ts-node ./scripts/errors_and_events/generate.ts && tsc --project tsconfig.cjs.json && tsc --project tsconfig.module.json",
-=======
-    "build:tsc": "tsc --project tsconfig.cjs.json && tsc --project tsconfig.module.json",
     "build:android": "ts-node ./scripts/ci/android-artifacts.ts && ./scripts/ci/generate-java-wrapper.sh",
     "build:ios": "mkdir ios && ts-node ./scripts/ci/ios-artifacts.ts",
->>>>>>> c0f8cd2b
     "package": "hardhat prepare-package",
     "release": "run-s clean build package && standard-version",
     "generate-types": "run-p generate-types:*",
