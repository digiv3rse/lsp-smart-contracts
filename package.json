--- conflicted
+++ resolved
@@ -15,21 +15,6 @@
     "LICENSE"
   ],
   "scripts": {
-<<<<<<< HEAD
-    "test": "hardhat compile; NODE_NO_WARNINGS=1 jest",
-    "test:parallel": "run-p test:up test:lsp1 test:lsp4 test:lsp6 test:lsp7 test:lsp8 test:lsp9 test:lsp11 test:factory",
-    "test:helpers": "NODE_NO_WARNINGS=1 jest tests/Helpers/*.test.ts",
-    "test:up": "NODE_NO_WARNINGS=1 jest UniversalProfile",
-    "test:lsp1": "NODE_NO_WARNINGS=1 jest LSP1",
-    "test:lsp2": "NODE_NO_WARNINGS=1 jest LSP2",
-    "test:lsp4": "NODE_NO_WARNINGS=1 jest LSP4",
-    "test:lsp6": "NODE_NO_WARNINGS=1 jest LSP6",
-    "test:lsp7": "NODE_NO_WARNINGS=1 jest LSP7",
-    "test:lsp8": "NODE_NO_WARNINGS=1 jest LSP8",
-    "test:lsp9": "NODE_NO_WARNINGS=1 jest LSP9",
-    "test:lsp11": "NODE_NO_WARNINGS=1 jest LSP11",
-    "test:universalfactory": "NODE_NO_WARNINGS=1 jest UniversalFactory",
-=======
     "test": "hardhat test",
     "test:benchmark": "hardhat test --no-compile tests/Benchmark.test.ts",
     "test:coverage": "hardhat coverage",
@@ -44,7 +29,6 @@
     "test:lsp8": "hardhat test --no-compile tests/LSP8IdentifiableDigitalAsset/*.test.ts tests/LSP8IdentifiableDigitalAsset/extensions/*.test.ts",
     "test:lsp9": "hardhat test --no-compile tests/LSP9Vault/*.test.ts",
     "test:universalfactory": "hardhat test --no-compile tests/LSP16UniversalFactory/LSP16UniversalFactory.test.ts",
->>>>>>> e7a07d67
     "build": "hardhat compile",
     "package": "hardhat prepare-package",
     "release": "run-s clean build package && standard-version",
