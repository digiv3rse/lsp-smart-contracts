<!-- This file is auto-generated. Do not edit! -->
<!-- Check `@lukso-network/lsp-smart-contracts/CONTRIBUTING.md#solidity-code-comments` for more information. -->

# LSP7CompatibleERC20

:::info Standard Specifications

[`LSP-7-DigitalAsset`](https://github.com/lukso-network/lips/tree/main/LSPs/LSP-7-DigitalAsset.md)

:::
:::info Solidity implementation

[`LSP7CompatibleERC20.sol`](https://github.com/lukso-network/lsp-smart-contracts/blob/develop/contracts/LSP7DigitalAsset/extensions/LSP7CompatibleERC20.sol)

:::

LSP7 extension, for compatibility for clients / tools that expect ERC20.

## Public Methods

Public methods are accessible externally from users, allowing interaction with this function from dApps or other smart contracts.
When marked as 'public', a method can be called both externally and internally, on the other hand, when marked as 'external', a method can only be called externally.

### fallback

:::note References

- Specification details: [**LSP-7-DigitalAsset**](https://github.com/lukso-network/lips/tree/main/LSPs/LSP-7-DigitalAsset.md#fallback)
- Solidity implementation: [`LSP7CompatibleERC20.sol`](https://github.com/lukso-network/lsp-smart-contracts/blob/develop/contracts/LSP7DigitalAsset/extensions/LSP7CompatibleERC20.sol)

:::

```solidity
fallback(bytes calldata callData) external payable returns (bytes memory);
```

_The `fallback` function was called with the following amount of native tokens: `msg.value`; and the following calldata: `callData`._

Achieves the goal of [LSP-17-ContractExtension] standard by extending the contract to handle calls of functions that do not exist natively,
forwarding the function call to the extension address mapped to the function being called.
This function is executed when:

- Sending data of length less than 4 bytes to the contract.

- The first 4 bytes of the calldata do not match any publicly callable functions from the contract ABI.

- Receiving native tokens

1. If the data is equal or longer than 4 bytes, the [ERC-725Y] storage is queried with the following data key: [_LSP17_EXTENSION_PREFIX] + `bytes4(msg.sig)` (Check [LSP-2-ERC725YJSONSchema] for encoding the data key)

- If there is no address stored under the following data key, revert with [`NoExtensionFoundForFunctionSelector(bytes4)`](#noextensionfoundforfunctionselector). The data key relative to `bytes4(0)` is an exception, where no reverts occurs if there is no extension address stored under. This exception is made to allow users to send random data (graffiti) to the account and to be able to react on it.

- If there is an address, forward the `msg.data` to the extension using the CALL opcode, appending 52 bytes (20 bytes of `msg.sender` and 32 bytes of `msg.value`). Return what the calls returns, or revert if the call failed.

2. If the data sent to this function is of length less than 4 bytes (not a function selector), revert.

<br/>

### receive

:::note References

- Specification details: [**LSP-7-DigitalAsset**](https://github.com/lukso-network/lips/tree/main/LSPs/LSP-7-DigitalAsset.md#receive)
- Solidity implementation: [`LSP7CompatibleERC20.sol`](https://github.com/lukso-network/lsp-smart-contracts/blob/develop/contracts/LSP7DigitalAsset/extensions/LSP7CompatibleERC20.sol)

:::

```solidity
receive() external payable;
```

_LSP7 contract cannot receive native tokens._

Reverts whenever someone tries to send native tokens to a LSP7 contract.

<br/>

### allowance

:::note References

- Specification details: [**LSP-7-DigitalAsset**](https://github.com/lukso-network/lips/tree/main/LSPs/LSP-7-DigitalAsset.md#allowance)
- Solidity implementation: [`LSP7CompatibleERC20.sol`](https://github.com/lukso-network/lsp-smart-contracts/blob/develop/contracts/LSP7DigitalAsset/extensions/LSP7CompatibleERC20.sol)
- Function signature: `allowance(address,address)`
- Function selector: `0xdd62ed3e`

:::

```solidity
function allowance(
  address tokenOwner,
  address operator
) external view returns (uint256);
```

Function to get operator allowance allowed to spend on behalf of `tokenOwner` from the ERC20 standard interface.

#### Parameters

| Name         |   Type    | Description                              |
| ------------ | :-------: | ---------------------------------------- |
| `tokenOwner` | `address` | The address of the token owner           |
| `operator`   | `address` | The address approved by the `tokenOwner` |

#### Returns

| Name |   Type    | Description                                       |
| ---- | :-------: | ------------------------------------------------- |
| `0`  | `uint256` | The amount `operator` is approved by `tokenOwner` |

<br/>

### approve

:::note References

- Specification details: [**LSP-7-DigitalAsset**](https://github.com/lukso-network/lips/tree/main/LSPs/LSP-7-DigitalAsset.md#approve)
- Solidity implementation: [`LSP7CompatibleERC20.sol`](https://github.com/lukso-network/lsp-smart-contracts/blob/develop/contracts/LSP7DigitalAsset/extensions/LSP7CompatibleERC20.sol)
- Function signature: `approve(address,uint256)`
- Function selector: `0x095ea7b3`

:::

```solidity
function approve(
  address operator,
  uint256 amount
) external nonpayable returns (bool);
```

Approval function from th ERC20 standard interface.

#### Parameters

| Name       |   Type    | Description                         |
| ---------- | :-------: | ----------------------------------- |
| `operator` | `address` | The address to approve for `amount` |
| `amount`   | `uint256` | The amount to approve.              |

#### Returns

| Name |  Type  | Description                    |
| ---- | :----: | ------------------------------ |
| `0`  | `bool` | `true` on successful approval. |

<br/>

### authorizeOperator

:::note References

- Specification details: [**LSP-7-DigitalAsset**](https://github.com/lukso-network/lips/tree/main/LSPs/LSP-7-DigitalAsset.md#authorizeoperator)
- Solidity implementation: [`LSP7CompatibleERC20.sol`](https://github.com/lukso-network/lsp-smart-contracts/blob/develop/contracts/LSP7DigitalAsset/extensions/LSP7CompatibleERC20.sol)
- Function signature: `authorizeOperator(address,uint256,bytes)`
- Function selector: `0xb49506fd`

:::

:::danger

To avoid front-running and Allowance Double-Spend Exploit when increasing or decreasing the authorized amount of an operator, it is advised to: 1. either call {revokeOperator} first, and then re-call {authorizeOperator} with the new amount. 2. or use the non-standard functions {increaseAllowance} or {decreaseAllowance}. For more information, see: https://docs.google.com/document/d/1YLPtQxZu1UAvO9cZ1O2RPXBbT0mooh4DYKjA_jp-RLM/

:::

```solidity
function authorizeOperator(
  address operator,
  uint256 amount,
  bytes operatorNotificationData
) external nonpayable;
```

Sets an `amount` of tokens that an `operator` has access from the caller's balance (allowance). See [`authorizedAmountFor`](#authorizedamountfor).

#### Parameters

| Name                       |   Type    | Description                                            |
| -------------------------- | :-------: | ------------------------------------------------------ |
| `operator`                 | `address` | The address to authorize as an operator.               |
| `amount`                   | `uint256` | The allowance amount of tokens operator has access to. |
| `operatorNotificationData` |  `bytes`  | The data to notify the operator about via LSP1.        |

<br/>

### authorizedAmountFor

:::note References

- Specification details: [**LSP-7-DigitalAsset**](https://github.com/lukso-network/lips/tree/main/LSPs/LSP-7-DigitalAsset.md#authorizedamountfor)
- Solidity implementation: [`LSP7CompatibleERC20.sol`](https://github.com/lukso-network/lsp-smart-contracts/blob/develop/contracts/LSP7DigitalAsset/extensions/LSP7CompatibleERC20.sol)
- Function signature: `authorizedAmountFor(address,address)`
- Function selector: `0x65aeaa95`

:::

```solidity
function authorizedAmountFor(
  address operator,
  address tokenOwner
) external view returns (uint256);
```

Get the amount of tokens `operator` address has access to from `tokenOwner`. Operators can send and burn tokens on behalf of their owners.

#### Parameters

| Name         |   Type    | Description                                                |
| ------------ | :-------: | ---------------------------------------------------------- |
| `operator`   | `address` | The operator's address to query the authorized amount for. |
| `tokenOwner` | `address` | The token owner that `operator` has allowance on.          |

#### Returns

| Name |   Type    | Description                                                                             |
| ---- | :-------: | --------------------------------------------------------------------------------------- |
| `0`  | `uint256` | The amount of tokens the `operator`'s address has access on the `tokenOwner`'s balance. |

<br/>

### balanceOf

:::note References

- Specification details: [**LSP-7-DigitalAsset**](https://github.com/lukso-network/lips/tree/main/LSPs/LSP-7-DigitalAsset.md#balanceof)
- Solidity implementation: [`LSP7CompatibleERC20.sol`](https://github.com/lukso-network/lsp-smart-contracts/blob/develop/contracts/LSP7DigitalAsset/extensions/LSP7CompatibleERC20.sol)
- Function signature: `balanceOf(address)`
- Function selector: `0x70a08231`

:::

```solidity
function balanceOf(address tokenOwner) external view returns (uint256);
```

Get the number of tokens owned by `tokenOwner`. If the token is divisible (the [`decimals`](#decimals) function returns `18`), the amount returned should be divided by 1e18 to get a better picture of the actual balance of the `tokenOwner`. _Example:_ `balanceOf(someAddress) -> 42_000_000_000_000_000_000 / 1e18 = 42 tokens`

#### Parameters

| Name         |   Type    | Description                                               |
| ------------ | :-------: | --------------------------------------------------------- |
| `tokenOwner` | `address` | The address of the token holder to query the balance for. |

#### Returns

| Name |   Type    | Description                                 |
| ---- | :-------: | ------------------------------------------- |
| `0`  | `uint256` | The amount of tokens owned by `tokenOwner`. |

<br/>

### decimals

:::note References

- Specification details: [**LSP-7-DigitalAsset**](https://github.com/lukso-network/lips/tree/main/LSPs/LSP-7-DigitalAsset.md#decimals)
- Solidity implementation: [`LSP7CompatibleERC20.sol`](https://github.com/lukso-network/lsp-smart-contracts/blob/develop/contracts/LSP7DigitalAsset/extensions/LSP7CompatibleERC20.sol)
- Function signature: `decimals()`
- Function selector: `0x313ce567`

:::

```solidity
function decimals() external view returns (uint8);
```

Returns the number of decimals used to get its user representation. If the asset contract has been set to be non-divisible via the `isNonDivisible_` parameter in the `constructor`, the decimals returned wiil be `0`. Otherwise `18` is the common value.

#### Returns

| Name |  Type   | Description                                                             |
| ---- | :-----: | ----------------------------------------------------------------------- |
| `0`  | `uint8` | the number of decimals. If `0` is returned, the asset is non-divisible. |

<br/>

### decreaseAllowance

:::note References

- Specification details: [**LSP-7-DigitalAsset**](https://github.com/lukso-network/lips/tree/main/LSPs/LSP-7-DigitalAsset.md#decreaseallowance)
- Solidity implementation: [`LSP7CompatibleERC20.sol`](https://github.com/lukso-network/lsp-smart-contracts/blob/develop/contracts/LSP7DigitalAsset/extensions/LSP7CompatibleERC20.sol)
- Function signature: `decreaseAllowance(address,uint256,bytes)`
- Function selector: `0x7b204c4e`

:::

:::info

This is a non-standard function, not part of the LSP7 standard interface. It has been added in the LSP7 contract implementation so that it can be used as a prevention mechanism against the double spending allowance vulnerability.

:::

```solidity
function decreaseAllowance(
  address operator,
  uint256 subtractedAmount,
  bytes operatorNotificationData
) external nonpayable;
```

_Decrease the allowance of `operator` by -`subtractedAmount`_

Atomically decreases the allowance granted to `operator` by the caller. This is an alternative approach to [`authorizeOperator`](#authorizeoperator) that can be used as a mitigation for the double spending allowance problem.

<blockquote>

**Requirements:**

- `operator` cannot be the zero address.
- `operator` must have allowance for the caller of at least `subtractedAmount`.

</blockquote>

<blockquote>

**Emitted events:**

- [`AuthorizedOperator`](#authorizedoperator) event indicating the updated allowance after decreasing it.
- [`RevokeOperator`](#revokeoperator) event if `subtractedAmount` is the full allowance, indicating `operator` does not have any alauthorizedAmountForlowance left for `msg.sender`.

</blockquote>

#### Parameters

| Name                       |   Type    | Description                                            |
| -------------------------- | :-------: | ------------------------------------------------------ |
| `operator`                 | `address` | The operator to decrease allowance for `msg.sender`    |
| `subtractedAmount`         | `uint256` | The amount to decrease by in the operator's allowance. |
| `operatorNotificationData` |  `bytes`  | -                                                      |

<br/>

### getData

:::note References

- Specification details: [**LSP-7-DigitalAsset**](https://github.com/lukso-network/lips/tree/main/LSPs/LSP-7-DigitalAsset.md#getdata)
- Solidity implementation: [`LSP7CompatibleERC20.sol`](https://github.com/lukso-network/lsp-smart-contracts/blob/develop/contracts/LSP7DigitalAsset/extensions/LSP7CompatibleERC20.sol)
- Function signature: `getData(bytes32)`
- Function selector: `0x54f6127f`

:::

```solidity
function getData(bytes32 dataKey) external view returns (bytes dataValue);
```

_Reading the ERC725Y storage for data key `dataKey` returned the following value: `dataValue`._

Get in the ERC725Y storage the bytes data stored at a specific data key `dataKey`.

#### Parameters

| Name      |   Type    | Description                                   |
| --------- | :-------: | --------------------------------------------- |
| `dataKey` | `bytes32` | The data key for which to retrieve the value. |

#### Returns

| Name        |  Type   | Description                                          |
| ----------- | :-----: | ---------------------------------------------------- |
| `dataValue` | `bytes` | The bytes value stored under the specified data key. |

<br/>

### getDataBatch

:::note References

- Specification details: [**LSP-7-DigitalAsset**](https://github.com/lukso-network/lips/tree/main/LSPs/LSP-7-DigitalAsset.md#getdatabatch)
- Solidity implementation: [`LSP7CompatibleERC20.sol`](https://github.com/lukso-network/lsp-smart-contracts/blob/develop/contracts/LSP7DigitalAsset/extensions/LSP7CompatibleERC20.sol)
- Function signature: `getDataBatch(bytes32[])`
- Function selector: `0xdedff9c6`

:::

```solidity
function getDataBatch(
  bytes32[] dataKeys
) external view returns (bytes[] dataValues);
```

_Reading the ERC725Y storage for data keys `dataKeys` returned the following values: `dataValues`._

Get in the ERC725Y storage the bytes data stored at multiple data keys `dataKeys`.

#### Parameters

| Name       |    Type     | Description                                |
| ---------- | :---------: | ------------------------------------------ |
| `dataKeys` | `bytes32[]` | The array of keys which values to retrieve |

#### Returns

| Name         |   Type    | Description                               |
| ------------ | :-------: | ----------------------------------------- |
| `dataValues` | `bytes[]` | The array of data stored at multiple keys |

<br/>

### getOperatorsOf

:::note References

- Specification details: [**LSP-7-DigitalAsset**](https://github.com/lukso-network/lips/tree/main/LSPs/LSP-7-DigitalAsset.md#getoperatorsof)
- Solidity implementation: [`LSP7CompatibleERC20.sol`](https://github.com/lukso-network/lsp-smart-contracts/blob/develop/contracts/LSP7DigitalAsset/extensions/LSP7CompatibleERC20.sol)
- Function signature: `getOperatorsOf(address)`
- Function selector: `0xd72fc29a`

:::

```solidity
function getOperatorsOf(address tokenOwner) external view returns (address[]);
```

Returns all `operator` addresses that are allowed to transfer or burn on behalf of `tokenOwner`.

#### Parameters

| Name         |   Type    | Description                               |
| ------------ | :-------: | ----------------------------------------- |
| `tokenOwner` | `address` | The token owner to get the operators for. |

#### Returns

| Name |    Type     | Description                                                                         |
| ---- | :---------: | ----------------------------------------------------------------------------------- |
| `0`  | `address[]` | An array of operators allowed to transfer or burn tokens on behalf of `tokenOwner`. |

<br/>

### increaseAllowance

:::note References

- Specification details: [**LSP-7-DigitalAsset**](https://github.com/lukso-network/lips/tree/main/LSPs/LSP-7-DigitalAsset.md#increaseallowance)
- Solidity implementation: [`LSP7CompatibleERC20.sol`](https://github.com/lukso-network/lsp-smart-contracts/blob/develop/contracts/LSP7DigitalAsset/extensions/LSP7CompatibleERC20.sol)
- Function signature: `increaseAllowance(address,uint256,bytes)`
- Function selector: `0x2bc1da82`

:::

:::info

This is a non-standard function, not part of the LSP7 standard interface. It has been added in the LSP7 contract implementation so that it can be used as a prevention mechanism against double spending allowance vulnerability.

:::

```solidity
function increaseAllowance(
  address operator,
  uint256 addedAmount,
  bytes operatorNotificationData
) external nonpayable;
```

_Increase the allowance of `operator` by +`addedAmount`_

Atomically increases the allowance granted to `operator` by the caller. This is an alternative approach to [`authorizeOperator`](#authorizeoperator) that can be used as a mitigation for the double spending allowance problem.

<blockquote>

**Requirements:**

- `operator` cannot be the same address as `msg.sender`
- `operator` cannot be the zero address.

</blockquote>

<blockquote>

**Emitted events:**

- [`AuthorizedOperator`](#authorizedoperator) indicating the updated allowance

</blockquote>

#### Parameters

| Name                       |   Type    | Description                                                             |
| -------------------------- | :-------: | ----------------------------------------------------------------------- |
| `operator`                 | `address` | The operator to increase the allowance for `msg.sender`                 |
| `addedAmount`              | `uint256` | The additional amount to add on top of the current operator's allowance |
| `operatorNotificationData` |  `bytes`  | -                                                                       |

<br/>

### name

:::note References

- Specification details: [**LSP-7-DigitalAsset**](https://github.com/lukso-network/lips/tree/main/LSPs/LSP-7-DigitalAsset.md#name)
- Solidity implementation: [`LSP7CompatibleERC20.sol`](https://github.com/lukso-network/lsp-smart-contracts/blob/develop/contracts/LSP7DigitalAsset/extensions/LSP7CompatibleERC20.sol)
- Function signature: `name()`
- Function selector: `0x06fdde03`

:::

```solidity
function name() external view returns (string);
```

Returns the name of the token. For compatibility with clients & tools that expect ERC20.

#### Returns

| Name |   Type   | Description           |
| ---- | :------: | --------------------- |
| `0`  | `string` | The name of the token |

<br/>

### owner

:::note References

- Specification details: [**LSP-7-DigitalAsset**](https://github.com/lukso-network/lips/tree/main/LSPs/LSP-7-DigitalAsset.md#owner)
- Solidity implementation: [`LSP7CompatibleERC20.sol`](https://github.com/lukso-network/lsp-smart-contracts/blob/develop/contracts/LSP7DigitalAsset/extensions/LSP7CompatibleERC20.sol)
- Function signature: `owner()`
- Function selector: `0x8da5cb5b`

:::

```solidity
function owner() external view returns (address);
```

Returns the address of the current owner.

#### Returns

| Name |   Type    | Description |
| ---- | :-------: | ----------- |
| `0`  | `address` | -           |

<br/>

### renounceOwnership

:::note References

- Specification details: [**LSP-7-DigitalAsset**](https://github.com/lukso-network/lips/tree/main/LSPs/LSP-7-DigitalAsset.md#renounceownership)
- Solidity implementation: [`LSP7CompatibleERC20.sol`](https://github.com/lukso-network/lsp-smart-contracts/blob/develop/contracts/LSP7DigitalAsset/extensions/LSP7CompatibleERC20.sol)
- Function signature: `renounceOwnership()`
- Function selector: `0x715018a6`

:::

```solidity
function renounceOwnership() external nonpayable;
```

Leaves the contract without owner. It will not be possible to call `onlyOwner` functions anymore. Can only be called by the current owner. NOTE: Renouncing ownership will leave the contract without an owner, thereby removing any functionality that is only available to the owner.

<br/>

### revokeOperator

:::note References

- Specification details: [**LSP-7-DigitalAsset**](https://github.com/lukso-network/lips/tree/main/LSPs/LSP-7-DigitalAsset.md#revokeoperator)
- Solidity implementation: [`LSP7CompatibleERC20.sol`](https://github.com/lukso-network/lsp-smart-contracts/blob/develop/contracts/LSP7DigitalAsset/extensions/LSP7CompatibleERC20.sol)
- Function signature: `revokeOperator(address,bytes)`
- Function selector: `0xca3631e7`

:::

```solidity
function revokeOperator(
  address operator,
  bytes operatorNotificationData
) external nonpayable;
```

Removes the `operator` address as an operator of callers tokens, disallowing it to send any amount of tokens on behalf of the token owner (the caller of the function `msg.sender`). See also [`authorizedAmountFor`](#authorizedamountfor).

#### Parameters

| Name                       |   Type    | Description                                     |
| -------------------------- | :-------: | ----------------------------------------------- |
| `operator`                 | `address` | The address to revoke as an operator.           |
| `operatorNotificationData` |  `bytes`  | The data to notify the operator about via LSP1. |

<br/>

### setData

:::note References

- Specification details: [**LSP-7-DigitalAsset**](https://github.com/lukso-network/lips/tree/main/LSPs/LSP-7-DigitalAsset.md#setdata)
- Solidity implementation: [`LSP7CompatibleERC20.sol`](https://github.com/lukso-network/lsp-smart-contracts/blob/develop/contracts/LSP7DigitalAsset/extensions/LSP7CompatibleERC20.sol)
- Function signature: `setData(bytes32,bytes)`
- Function selector: `0x7f23690c`

:::

:::caution Warning

**Note for developers:** despite the fact that this function is set as `payable`, if the function is not intended to receive value (= native tokens), **an additional check should be implemented to ensure that `msg.value` sent was equal to 0**.

:::

```solidity
function setData(bytes32 dataKey, bytes dataValue) external payable;
```

_Setting the following data key value pair in the ERC725Y storage. Data key: `dataKey`, data value: `dataValue`._

Sets a single bytes value `dataValue` in the ERC725Y storage for a specific data key `dataKey`. The function is marked as payable to enable flexibility on child contracts. For instance to implement a fee mechanism for setting specific data.

<blockquote>

**Requirements:**

- SHOULD only be callable by the [`owner`](#owner).

</blockquote>

<blockquote>

**Emitted events:**

- [`DataChanged`](#datachanged) event.

</blockquote>

#### Parameters

| Name        |   Type    | Description                                |
| ----------- | :-------: | ------------------------------------------ |
| `dataKey`   | `bytes32` | The data key for which to set a new value. |
| `dataValue` |  `bytes`  | The new bytes value to set.                |

<br/>

### setDataBatch

:::note References

- Specification details: [**LSP-7-DigitalAsset**](https://github.com/lukso-network/lips/tree/main/LSPs/LSP-7-DigitalAsset.md#setdatabatch)
- Solidity implementation: [`LSP7CompatibleERC20.sol`](https://github.com/lukso-network/lsp-smart-contracts/blob/develop/contracts/LSP7DigitalAsset/extensions/LSP7CompatibleERC20.sol)
- Function signature: `setDataBatch(bytes32[],bytes[])`
- Function selector: `0x97902421`

:::

:::caution Warning

**Note for developers:** despite the fact that this function is set as `payable`, if the function is not intended to receive value (= native tokens), **an additional check should be implemented to ensure that `msg.value` sent was equal to 0**.

:::

```solidity
function setDataBatch(bytes32[] dataKeys, bytes[] dataValues) external payable;
```

_Setting the following data key value pairs in the ERC725Y storage. Data keys: `dataKeys`, data values: `dataValues`._

Batch data setting function that behaves the same as [`setData`](#setdata) but allowing to set multiple data key/value pairs in the ERC725Y storage in the same transaction.

<blockquote>

**Requirements:**

- SHOULD only be callable by the [`owner`](#owner) of the contract.

</blockquote>

<blockquote>

**Emitted events:**

- [`DataChanged`](#datachanged) event **for each data key/value pair set**.

</blockquote>

#### Parameters

| Name         |    Type     | Description                                          |
| ------------ | :---------: | ---------------------------------------------------- |
| `dataKeys`   | `bytes32[]` | An array of data keys to set bytes values for.       |
| `dataValues` |  `bytes[]`  | An array of bytes values to set for each `dataKeys`. |

<br/>

### supportsInterface

:::note References

- Specification details: [**LSP-7-DigitalAsset**](https://github.com/lukso-network/lips/tree/main/LSPs/LSP-7-DigitalAsset.md#supportsinterface)
- Solidity implementation: [`LSP7CompatibleERC20.sol`](https://github.com/lukso-network/lsp-smart-contracts/blob/develop/contracts/LSP7DigitalAsset/extensions/LSP7CompatibleERC20.sol)
- Function signature: `supportsInterface(bytes4)`
- Function selector: `0x01ffc9a7`

:::

```solidity
function supportsInterface(bytes4 interfaceId) external view returns (bool);
```

Returns true if this contract implements the interface defined by `interfaceId`. See the corresponding https://eips.ethereum.org/EIPS/eip-165#how-interfaces-are-identified[EIP section] to learn more about how these ids are created. This function call must use less than 30 000 gas.

#### Parameters

| Name          |   Type   | Description |
| ------------- | :------: | ----------- |
| `interfaceId` | `bytes4` | -           |

#### Returns

| Name |  Type  | Description |
| ---- | :----: | ----------- |
| `0`  | `bool` | -           |

<br/>

### symbol

:::note References

- Specification details: [**LSP-7-DigitalAsset**](https://github.com/lukso-network/lips/tree/main/LSPs/LSP-7-DigitalAsset.md#symbol)
- Solidity implementation: [`LSP7CompatibleERC20.sol`](https://github.com/lukso-network/lsp-smart-contracts/blob/develop/contracts/LSP7DigitalAsset/extensions/LSP7CompatibleERC20.sol)
- Function signature: `symbol()`
- Function selector: `0x95d89b41`

:::

```solidity
function symbol() external view returns (string);
```

Returns the symbol of the token, usually a shorter version of the name. For compatibility with clients & tools that expect ERC20.

#### Returns

| Name |   Type   | Description             |
| ---- | :------: | ----------------------- |
| `0`  | `string` | The symbol of the token |

<br/>

### totalSupply

:::note References

- Specification details: [**LSP-7-DigitalAsset**](https://github.com/lukso-network/lips/tree/main/LSPs/LSP-7-DigitalAsset.md#totalsupply)
- Solidity implementation: [`LSP7CompatibleERC20.sol`](https://github.com/lukso-network/lsp-smart-contracts/blob/develop/contracts/LSP7DigitalAsset/extensions/LSP7CompatibleERC20.sol)
- Function signature: `totalSupply()`
- Function selector: `0x18160ddd`

:::

```solidity
function totalSupply() external view returns (uint256);
```

Returns the number of existing tokens that have been minted in this contract.

#### Returns

| Name |   Type    | Description                    |
| ---- | :-------: | ------------------------------ |
| `0`  | `uint256` | The number of existing tokens. |

<br/>

### transfer

:::note References

- Specification details: [**LSP-7-DigitalAsset**](https://github.com/lukso-network/lips/tree/main/LSPs/LSP-7-DigitalAsset.md#transfer)
- Solidity implementation: [`LSP7CompatibleERC20.sol`](https://github.com/lukso-network/lsp-smart-contracts/blob/develop/contracts/LSP7DigitalAsset/extensions/LSP7CompatibleERC20.sol)
- Function signature: `transfer(address,address,uint256,bool,bytes)`
- Function selector: `0x760d9bba`

:::

```solidity
function transfer(
  address from,
  address to,
  uint256 amount,
  bool force,
  bytes data
) external nonpayable;
```

Transfers an `amount` of tokens from the `from` address to the `to` address and notify both sender and recipients via the LSP1 [`universalReceiver(...)`](#`universalreceiver) function. If the tokens are transferred by an operator on behalf of a token holder, the allowance for the operator will be decreased by `amount` once the token transfer has been completed (See [`authorizedAmountFor`](#authorizedamountfor)).

#### Parameters

| Name     |   Type    | Description                                                                                                                                                          |
| -------- | :-------: | -------------------------------------------------------------------------------------------------------------------------------------------------------------------- |
| `from`   | `address` | The sender address.                                                                                                                                                  |
| `to`     | `address` | The recipient address.                                                                                                                                               |
| `amount` | `uint256` | The amount of tokens to transfer.                                                                                                                                    |
| `force`  |  `bool`   | When set to `true`, the `to` address CAN be any address. When set to `false`, the `to` address MUST be a contract that supports the LSP1 UniversalReceiver standard. |
| `data`   |  `bytes`  | Any additional data the caller wants included in the emitted event, and sent in the hooks of the `from` and `to` addresses.                                          |

<br/>

### transfer

:::note References

- Specification details: [**LSP-7-DigitalAsset**](https://github.com/lukso-network/lips/tree/main/LSPs/LSP-7-DigitalAsset.md#transfer)
- Solidity implementation: [`LSP7CompatibleERC20.sol`](https://github.com/lukso-network/lsp-smart-contracts/blob/develop/contracts/LSP7DigitalAsset/extensions/LSP7CompatibleERC20.sol)
- Function signature: `transfer(address,uint256)`
- Function selector: `0xa9059cbb`

:::

:::info

This function uses the `force` parameter as `true` so that EOA and any contract can receive tokens.

:::

```solidity
function transfer(
  address to,
  uint256 amount
) external nonpayable returns (bool);
```

Transfer function from the ERC20 standard interface.

#### Parameters

| Name     |   Type    | Description                       |
| -------- | :-------: | --------------------------------- |
| `to`     | `address` | The address receiving tokens.     |
| `amount` | `uint256` | The amount of tokens to transfer. |

#### Returns

| Name |  Type  | Description                    |
| ---- | :----: | ------------------------------ |
| `0`  | `bool` | `true` on successful transfer. |

<br/>

### transferBatch

:::note References

- Specification details: [**LSP-7-DigitalAsset**](https://github.com/lukso-network/lips/tree/main/LSPs/LSP-7-DigitalAsset.md#transferbatch)
- Solidity implementation: [`LSP7CompatibleERC20.sol`](https://github.com/lukso-network/lsp-smart-contracts/blob/develop/contracts/LSP7DigitalAsset/extensions/LSP7CompatibleERC20.sol)
- Function signature: `transferBatch(address[],address[],uint256[],bool[],bytes[])`
- Function selector: `0x2d7667c9`

:::

```solidity
function transferBatch(
  address[] from,
  address[] to,
  uint256[] amount,
  bool[] force,
  bytes[] data
) external nonpayable;
```

Same as [`transfer(...)`](#`transfer) but transfer multiple tokens based on the arrays of `from`, `to`, `amount`.

#### Parameters

| Name     |    Type     | Description                                                                                                                                                                             |
| -------- | :---------: | --------------------------------------------------------------------------------------------------------------------------------------------------------------------------------------- |
| `from`   | `address[]` | An array of sending addresses.                                                                                                                                                          |
| `to`     | `address[]` | An array of receiving addresses.                                                                                                                                                        |
| `amount` | `uint256[]` | An array of amount of tokens to transfer for each `from -> to` transfer.                                                                                                                |
| `force`  |  `bool[]`   | For each transfer, when set to `true`, the `to` address CAN be any address. When set to `false`, the `to` address MUST be a contract that supports the LSP1 UniversalReceiver standard. |
| `data`   |  `bytes[]`  | An array of additional data the caller wants included in the emitted event, and sent in the hooks to `from` and `to` addresses.                                                         |

<br/>

### transferFrom

:::note References

- Specification details: [**LSP-7-DigitalAsset**](https://github.com/lukso-network/lips/tree/main/LSPs/LSP-7-DigitalAsset.md#transferfrom)
- Solidity implementation: [`LSP7CompatibleERC20.sol`](https://github.com/lukso-network/lsp-smart-contracts/blob/develop/contracts/LSP7DigitalAsset/extensions/LSP7CompatibleERC20.sol)
- Function signature: `transferFrom(address,address,uint256)`
- Function selector: `0x23b872dd`

:::

:::info

This function uses the `force` parameter as `true` so that EOA and any contract can receive tokens.

:::

```solidity
function transferFrom(
  address from,
  address to,
  uint256 amount
) external nonpayable returns (bool);
```

Transfer functions for operators from the ERC20 standard interface.

#### Parameters

| Name     |   Type    | Description                       |
| -------- | :-------: | --------------------------------- |
| `from`   | `address` | The address sending tokens.       |
| `to`     | `address` | The address receiving tokens.     |
| `amount` | `uint256` | The amount of tokens to transfer. |

#### Returns

| Name |  Type  | Description                    |
| ---- | :----: | ------------------------------ |
| `0`  | `bool` | `true` on successful transfer. |

<br/>

### transferOwnership

:::note References

- Specification details: [**LSP-7-DigitalAsset**](https://github.com/lukso-network/lips/tree/main/LSPs/LSP-7-DigitalAsset.md#transferownership)
- Solidity implementation: [`LSP7CompatibleERC20.sol`](https://github.com/lukso-network/lsp-smart-contracts/blob/develop/contracts/LSP7DigitalAsset/extensions/LSP7CompatibleERC20.sol)
- Function signature: `transferOwnership(address)`
- Function selector: `0xf2fde38b`

:::

```solidity
function transferOwnership(address newOwner) external nonpayable;
```

Transfers ownership of the contract to a new account (`newOwner`). Can only be called by the current owner.

#### Parameters

| Name       |   Type    | Description |
| ---------- | :-------: | ----------- |
| `newOwner` | `address` | -           |

<br/>

## Internal Methods

Any method labeled as `internal` serves as utility function within the contract. They can be used when writing solidity contracts that inherit from this contract. These methods can be extended or modified by overriding their internal behavior to suit specific needs.

Internal functions cannot be called externally, whether from other smart contracts, dApp interfaces, or backend services. Their restricted accessibility ensures that they remain exclusively available within the context of the current contract, promoting controlled and encapsulated usage of these internal utilities.

### \_checkOwner

```solidity
function _checkOwner() internal view;
```

Throws if the sender is not the owner.

<br/>

### \_setOwner

```solidity
function _setOwner(address newOwner) internal nonpayable;
```

Changes the owner if `newOwner` and oldOwner are different
This pattern is useful in inheritance.

<br/>

### \_getData

```solidity
function _getData(bytes32 dataKey) internal view returns (bytes dataValue);
```

Read the value stored under a specific `dataKey` inside the underlying ERC725Y storage,
represented as a mapping of `bytes32` data keys mapped to their `bytes` data values.

```solidity
mapping(bytes32 => bytes) _store
```

#### Parameters

| Name      |   Type    | Description                                                             |
| --------- | :-------: | ----------------------------------------------------------------------- |
| `dataKey` | `bytes32` | A bytes32 data key to read the associated `bytes` value from the store. |

#### Returns

| Name        |  Type   | Description                                                                   |
| ----------- | :-----: | ----------------------------------------------------------------------------- |
| `dataValue` | `bytes` | The `bytes` value associated with the given `dataKey` in the ERC725Y storage. |

<br/>

### \_setData

```solidity
function _setData(bytes32 dataKey, bytes dataValue) internal nonpayable;
```

Save gas by emitting the [`DataChanged`](#datachanged) event with only the first 256 bytes of dataValue

<br/>

### \_updateOperator

```solidity
function _updateOperator(
  address tokenOwner,
  address operator,
  uint256 amount,
  bytes operatorNotificationData
) internal nonpayable;
```

<br/>

### \_mint

```solidity
function _mint(
  address to,
  uint256 amount,
  bool force,
  bytes data
) internal nonpayable;
```

<br/>

### \_burn

```solidity
function _burn(address from, uint256 amount, bytes data) internal nonpayable;
```

<br/>

### \_spendAllowance

```solidity
function _spendAllowance(
  address operator,
  address tokenOwner,
  uint256 amountToSpend
) internal nonpayable;
```

Spend `amountToSpend` from the `operator`'s authorized on behalf of the `tokenOwner`.

#### Parameters

| Name            |   Type    | Description                                                         |
| --------------- | :-------: | ------------------------------------------------------------------- |
| `operator`      | `address` | The address of the operator to decrease the allowance of.           |
| `tokenOwner`    | `address` | The address that granted an allowance on its balance to `operator`. |
| `amountToSpend` | `uint256` | The amount of tokens to substract in allowance of `operator`.       |

<br/>

### \_transfer

```solidity
function _transfer(
  address from,
  address to,
  uint256 amount,
  bool force,
  bytes data
) internal nonpayable;
```

<br/>

### \_beforeTokenTransfer

```solidity
function _beforeTokenTransfer(
  address from,
  address to,
  uint256 amount,
  bytes data
) internal nonpayable;
```

Hook that is called before any token transfer, including minting and burning.
Allows to run custom logic before updating balances and notifiying sender/recipient by overriding this function.

#### Parameters

| Name     |   Type    | Description                          |
| -------- | :-------: | ------------------------------------ |
| `from`   | `address` | The sender address                   |
| `to`     | `address` | The recipient address                |
| `amount` | `uint256` | The amount of token to transfer      |
| `data`   |  `bytes`  | The data sent alongside the transfer |

<br/>

### \_afterTokenTransfer

```solidity
function _afterTokenTransfer(
  address from,
  address to,
  uint256 amount,
  bytes data
) internal nonpayable;
```

Hook that is called after any token transfer, including minting and burning.
Allows to run custom logic after updating balances, but **before notifiying sender/recipient** by overriding this function.

#### Parameters

| Name     |   Type    | Description                          |
| -------- | :-------: | ------------------------------------ |
| `from`   | `address` | The sender address                   |
| `to`     | `address` | The recipient address                |
| `amount` | `uint256` | The amount of token to transfer      |
| `data`   |  `bytes`  | The data sent alongside the transfer |

<br/>

### \_notifyTokenOperator

```solidity
function _notifyTokenOperator(
  address operator,
  bytes lsp1Data
) internal nonpayable;
```

Attempt to notify the operator `operator` about the `amount` tokens being authorized with.
This is done by calling its [`universalReceiver`](#universalreceiver) function with the `_TYPEID_LSP7_TOKENOPERATOR` as typeId, if `operator` is a contract that supports the LSP1 interface.
If `operator` is an EOA or a contract that does not support the LSP1 interface, nothing will happen and no notification will be sent.

#### Parameters

| Name       |   Type    | Description                                                                    |
| ---------- | :-------: | ------------------------------------------------------------------------------ |
| `operator` | `address` | The address to call the {universalReceiver} function on.                       |
| `lsp1Data` |  `bytes`  | the data to be sent to the `operator` address in the `universalReceiver` call. |

<br/>

### \_notifyTokenSender

```solidity
function _notifyTokenSender(address from, bytes lsp1Data) internal nonpayable;
```

Attempt to notify the token sender `from` about the `amount` of tokens being transferred.
This is done by calling its [`universalReceiver`](#universalreceiver) function with the `_TYPEID_LSP7_TOKENSSENDER` as typeId, if `from` is a contract that supports the LSP1 interface.
If `from` is an EOA or a contract that does not support the LSP1 interface, nothing will happen and no notification will be sent.

#### Parameters

| Name       |   Type    | Description                                                                |
| ---------- | :-------: | -------------------------------------------------------------------------- |
| `from`     | `address` | The address to call the {universalReceiver} function on.                   |
| `lsp1Data` |  `bytes`  | the data to be sent to the `from` address in the `universalReceiver` call. |

<br/>

### \_notifyTokenReceiver

```solidity
function _notifyTokenReceiver(
  address to,
  bool force,
  bytes lsp1Data
) internal nonpayable;
```

Attempt to notify the token receiver `to` about the `amount` tokens being received.
This is done by calling its [`universalReceiver`](#universalreceiver) function with the `_TYPEID_LSP7_TOKENSRECIPIENT` as typeId, if `to` is a contract that supports the LSP1 interface.
If `to` is is an EOA or a contract that does not support the LSP1 interface, the behaviour will depend on the `force` boolean flag.

- if `force` is set to `true`, nothing will happen and no notification will be sent.

- if `force` is set to `false, the transaction will revert.

#### Parameters

| Name       |   Type    | Description                                                                                         |
| ---------- | :-------: | --------------------------------------------------------------------------------------------------- |
| `to`       | `address` | The address to call the {universalReceiver} function on.                                            |
| `force`    |  `bool`   | A boolean that describe if transfer to a `to` address that does not support LSP1 is allowed or not. |
| `lsp1Data` |  `bytes`  | The data to be sent to the `to` address in the `universalReceiver(...)` call.                       |

<br/>

### \_supportsInterfaceInERC165Extension

```solidity
function _supportsInterfaceInERC165Extension(
  bytes4 interfaceId
) internal view returns (bool);
```

Returns whether the interfaceId being checked is supported in the extension of the
[`supportsInterface`](#supportsinterface) selector.
To be used by extendable contracts wishing to extend the ERC165 interfaceIds originally
supported by reading whether the interfaceId queried is supported in the `supportsInterface`
extension if the extension is set, if not it returns false.

<br/>

### \_getExtension

```solidity
function _getExtension(bytes4 functionSelector) internal view returns (address);
```

Returns the extension address stored under the following data key:

- [`_LSP17_EXTENSION_PREFIX`](#_lsp17_extension_prefix) + `<bytes4>` (Check [LSP2-ERC725YJSONSchema] for encoding the data key).

- If no extension is stored, returns the address(0).

<br/>

### \_fallbackLSP17Extendable

:::info

The LSP7 Token contract should not hold any native tokens. Any native tokens received by the contract
will be forwarded to the extension address mapped to the selector from `msg.sig`.

:::

```solidity
function _fallbackLSP17Extendable(
  bytes callData
) internal nonpayable returns (bytes);
```

Forwards the call with the received value to an extension mapped to a function selector.
Calls [`_getExtension`](#_getextension) to get the address of the extension mapped to the function selector being
called on the account. If there is no extension, the address(0) will be returned.
Reverts if there is no extension for the function being called.
If there is an extension for the function selector being called, it calls the extension with the
CALL opcode, passing the [`msg.data`](#msg.data) appended with the 20 bytes of the [`msg.sender`](#msg.sender) and
32 bytes of the [`msg.value`](#msg.value)

<br/>

## Events

### Approval

:::note References

- Specification details: [**LSP-7-DigitalAsset**](https://github.com/lukso-network/lips/tree/main/LSPs/LSP-7-DigitalAsset.md#approval)
- Solidity implementation: [`LSP7CompatibleERC20.sol`](https://github.com/lukso-network/lsp-smart-contracts/blob/develop/contracts/LSP7DigitalAsset/extensions/LSP7CompatibleERC20.sol)
- Event signature: `Approval(address,address,uint256)`
- Event topic hash: `0x8c5be1e5ebec7d5bd14f71427d1e84f3dd0314c0f7b2291e5b200ac8c7c3b925`

:::

```solidity
event Approval(address indexed owner, address indexed spender, uint256 value);
```

ERC20 `Approval` event emitted when `owner` enables `spender` for `value` tokens. To provide compatibility with indexing ERC20 events.

#### Parameters

| Name                    |   Type    | Description |
| ----------------------- | :-------: | ----------- |
| `owner` **`indexed`**   | `address` | -           |
| `spender` **`indexed`** | `address` | -           |
| `value`                 | `uint256` | -           |

<br/>

### AuthorizedOperator

:::note References

- Specification details: [**LSP-7-DigitalAsset**](https://github.com/lukso-network/lips/tree/main/LSPs/LSP-7-DigitalAsset.md#authorizedoperator)
- Solidity implementation: [`LSP7CompatibleERC20.sol`](https://github.com/lukso-network/lsp-smart-contracts/blob/develop/contracts/LSP7DigitalAsset/extensions/LSP7CompatibleERC20.sol)
- Event signature: `AuthorizedOperator(address,address,uint256,bytes)`
- Event topic hash: `0x0744b3de98efaff36606a0e67662fb8697adb0ed49d90730bdb4bbf885f30597`

:::

```solidity
event AuthorizedOperator(address indexed operator, address indexed tokenOwner, uint256 indexed amount, bytes operatorNotificationData);
```

Emitted when `tokenOwner` enables `operator` for `amount` tokens.

#### Parameters

| Name                       |   Type    | Description                                                             |
| -------------------------- | :-------: | ----------------------------------------------------------------------- |
| `operator` **`indexed`**   | `address` | The address authorized as an operator                                   |
| `tokenOwner` **`indexed`** | `address` | The token owner                                                         |
| `amount` **`indexed`**     | `uint256` | The amount of tokens `operator` address has access to from `tokenOwner` |
| `operatorNotificationData` |  `bytes`  | The data to notify the operator about via LSP1.                         |

<br/>

### DataChanged

:::note References

- Specification details: [**LSP-7-DigitalAsset**](https://github.com/lukso-network/lips/tree/main/LSPs/LSP-7-DigitalAsset.md#datachanged)
- Solidity implementation: [`LSP7CompatibleERC20.sol`](https://github.com/lukso-network/lsp-smart-contracts/blob/develop/contracts/LSP7DigitalAsset/extensions/LSP7CompatibleERC20.sol)
- Event signature: `DataChanged(bytes32,bytes)`
- Event topic hash: `0xece574603820d07bc9b91f2a932baadf4628aabcb8afba49776529c14a6104b2`

:::

```solidity
event DataChanged(bytes32 indexed dataKey, bytes dataValue);
```

_The following data key/value pair has been changed in the ERC725Y storage: Data key: `dataKey`, data value: `dataValue`._

Emitted when data at a specific `dataKey` was changed to a new value `dataValue`.

#### Parameters

| Name                    |   Type    | Description                                  |
| ----------------------- | :-------: | -------------------------------------------- |
| `dataKey` **`indexed`** | `bytes32` | The data key for which a bytes value is set. |
| `dataValue`             |  `bytes`  | The value to set for the given data key.     |

<br/>

### OwnershipTransferred

:::note References

- Specification details: [**LSP-7-DigitalAsset**](https://github.com/lukso-network/lips/tree/main/LSPs/LSP-7-DigitalAsset.md#ownershiptransferred)
- Solidity implementation: [`LSP7CompatibleERC20.sol`](https://github.com/lukso-network/lsp-smart-contracts/blob/develop/contracts/LSP7DigitalAsset/extensions/LSP7CompatibleERC20.sol)
- Event signature: `OwnershipTransferred(address,address)`
- Event topic hash: `0x8be0079c531659141344cd1fd0a4f28419497f9722a3daafe3b4186f6b6457e0`

:::

```solidity
event OwnershipTransferred(address indexed previousOwner, address indexed newOwner);
```

#### Parameters

| Name                          |   Type    | Description |
| ----------------------------- | :-------: | ----------- |
| `previousOwner` **`indexed`** | `address` | -           |
| `newOwner` **`indexed`**      | `address` | -           |

<br/>

### RevokedOperator

:::note References

- Specification details: [**LSP-7-DigitalAsset**](https://github.com/lukso-network/lips/tree/main/LSPs/LSP-7-DigitalAsset.md#revokedoperator)
- Solidity implementation: [`LSP7CompatibleERC20.sol`](https://github.com/lukso-network/lsp-smart-contracts/blob/develop/contracts/LSP7DigitalAsset/extensions/LSP7CompatibleERC20.sol)
- Event signature: `RevokedOperator(address,address,bytes)`
- Event topic hash: `0x9ebfc34ce0da1178c4be66252d63a8a173d733c4bbb049241ce142dc4f0e0228`

:::

```solidity
event RevokedOperator(address indexed operator, address indexed tokenOwner, bytes operatorNotificationData);
```

Emitted when `tokenOwner` disables `operator` for `amount` tokens and set its [`authorizedAmountFor(...)`](#`authorizedamountfor) to `0`.

#### Parameters

| Name                       |   Type    | Description                                     |
| -------------------------- | :-------: | ----------------------------------------------- |
| `operator` **`indexed`**   | `address` | The address revoked from operating              |
| `tokenOwner` **`indexed`** | `address` | The token owner                                 |
| `operatorNotificationData` |  `bytes`  | The data to notify the operator about via LSP1. |

<br/>

### Transfer

:::note References

- Specification details: [**LSP-7-DigitalAsset**](https://github.com/lukso-network/lips/tree/main/LSPs/LSP-7-DigitalAsset.md#transfer)
- Solidity implementation: [`LSP7CompatibleERC20.sol`](https://github.com/lukso-network/lsp-smart-contracts/blob/develop/contracts/LSP7DigitalAsset/extensions/LSP7CompatibleERC20.sol)
- Event signature: `Transfer(address,address,address,uint256,bool,bytes)`
- Event topic hash: `0x3997e418d2cef0b3b0e907b1e39605c3f7d32dbd061e82ea5b4a770d46a160a6`

:::

```solidity
event Transfer(address indexed operator, address indexed from, address indexed to, uint256 amount, bool force, bytes data);
```

<<<<<<< HEAD
ERC20 `Transfer` event emitted when `amount` tokens is transferred from `from` to `to`. To provide compatibility with indexing ERC20 events.
=======
Emitted when the `from` transferred successfully `amount` of tokens to `to`.
>>>>>>> e2ec65ae

#### Parameters

| Name                     |   Type    | Description                                                                                                                  |
| ------------------------ | :-------: | ---------------------------------------------------------------------------------------------------------------------------- |
| `operator` **`indexed`** | `address` | The address of the operator that executed the transfer.                                                                      |
| `from` **`indexed`**     | `address` | The address which tokens were sent from (balance decreased by `-amount`).                                                    |
| `to` **`indexed`**       | `address` | The address that received the tokens (balance increased by `+amount`).                                                       |
| `amount`                 | `uint256` | The amount of tokens transferred.                                                                                            |
| `force`                  |  `bool`   | if the transferred enforced the `to` recipient address to be a contract that implements the LSP1 standard or not.            |
| `data`                   |  `bytes`  | Any additional data included by the caller during the transfer, and sent in the LSP1 hooks to the `from` and `to` addresses. |

<br/>

### Transfer

:::note References

- Specification details: [**LSP-7-DigitalAsset**](https://github.com/lukso-network/lips/tree/main/LSPs/LSP-7-DigitalAsset.md#transfer)
- Solidity implementation: [`LSP7CompatibleERC20.sol`](https://github.com/lukso-network/lsp-smart-contracts/blob/develop/contracts/LSP7DigitalAsset/extensions/LSP7CompatibleERC20.sol)
- Event signature: `Transfer(address,address,uint256)`
- Event topic hash: `0xddf252ad1be2c89b69c2b068fc378daa952ba7f163c4a11628f55a4df523b3ef`

:::

```solidity
event Transfer(address indexed from, address indexed to, uint256 value);
```

Emitted when `value` tokens are moved from one account (`from`) to another (`to`). Note that `value` may be zero.

#### Parameters

| Name                 |   Type    | Description |
| -------------------- | :-------: | ----------- |
| `from` **`indexed`** | `address` | -           |
| `to` **`indexed`**   | `address` | -           |
| `value`              | `uint256` | -           |

<br/>

## Errors

### ERC725Y_DataKeysValuesEmptyArray

:::note References

- Specification details: [**LSP-7-DigitalAsset**](https://github.com/lukso-network/lips/tree/main/LSPs/LSP-7-DigitalAsset.md#erc725y_datakeysvaluesemptyarray)
- Solidity implementation: [`LSP7CompatibleERC20.sol`](https://github.com/lukso-network/lsp-smart-contracts/blob/develop/contracts/LSP7DigitalAsset/extensions/LSP7CompatibleERC20.sol)
- Error signature: `ERC725Y_DataKeysValuesEmptyArray()`
- Error hash: `0x97da5f95`

:::

```solidity
error ERC725Y_DataKeysValuesEmptyArray();
```

Reverts when one of the array parameter provided to [`setDataBatch`](#setdatabatch) function is an empty array.

<br/>

### ERC725Y_DataKeysValuesLengthMismatch

:::note References

- Specification details: [**LSP-7-DigitalAsset**](https://github.com/lukso-network/lips/tree/main/LSPs/LSP-7-DigitalAsset.md#erc725y_datakeysvalueslengthmismatch)
- Solidity implementation: [`LSP7CompatibleERC20.sol`](https://github.com/lukso-network/lsp-smart-contracts/blob/develop/contracts/LSP7DigitalAsset/extensions/LSP7CompatibleERC20.sol)
- Error signature: `ERC725Y_DataKeysValuesLengthMismatch()`
- Error hash: `0x3bcc8979`

:::

```solidity
error ERC725Y_DataKeysValuesLengthMismatch();
```

Reverts when there is not the same number of elements in the `datakeys` and `dataValues` array parameters provided when calling the [`setDataBatch`](#setdatabatch) function.

<br/>

### ERC725Y_MsgValueDisallowed

:::note References

- Specification details: [**LSP-7-DigitalAsset**](https://github.com/lukso-network/lips/tree/main/LSPs/LSP-7-DigitalAsset.md#erc725y_msgvaluedisallowed)
- Solidity implementation: [`LSP7CompatibleERC20.sol`](https://github.com/lukso-network/lsp-smart-contracts/blob/develop/contracts/LSP7DigitalAsset/extensions/LSP7CompatibleERC20.sol)
- Error signature: `ERC725Y_MsgValueDisallowed()`
- Error hash: `0xf36ba737`

:::

```solidity
error ERC725Y_MsgValueDisallowed();
```

Reverts when sending value to the [`setData`](#setdata) or [`setDataBatch`](#setdatabatch) function.

<br/>

### InvalidExtensionAddress

:::note References

- Specification details: [**LSP-7-DigitalAsset**](https://github.com/lukso-network/lips/tree/main/LSPs/LSP-7-DigitalAsset.md#invalidextensionaddress)
- Solidity implementation: [`LSP7CompatibleERC20.sol`](https://github.com/lukso-network/lsp-smart-contracts/blob/develop/contracts/LSP7DigitalAsset/extensions/LSP7CompatibleERC20.sol)
- Error signature: `InvalidExtensionAddress(bytes)`
- Error hash: `0x42bfe79f`

:::

```solidity
error InvalidExtensionAddress(bytes storedData);
```

reverts when the bytes retrieved from the LSP17 data key is not a valid address (not 20 bytes)

#### Parameters

| Name         |  Type   | Description |
| ------------ | :-----: | ----------- |
| `storedData` | `bytes` | -           |

<br/>

### InvalidFunctionSelector

:::note References

- Specification details: [**LSP-7-DigitalAsset**](https://github.com/lukso-network/lips/tree/main/LSPs/LSP-7-DigitalAsset.md#invalidfunctionselector)
- Solidity implementation: [`LSP7CompatibleERC20.sol`](https://github.com/lukso-network/lsp-smart-contracts/blob/develop/contracts/LSP7DigitalAsset/extensions/LSP7CompatibleERC20.sol)
- Error signature: `InvalidFunctionSelector(bytes)`
- Error hash: `0xe5099ee3`

:::

```solidity
error InvalidFunctionSelector(bytes data);
```

reverts when the contract is called with a function selector not valid (less than 4 bytes of data)

#### Parameters

| Name   |  Type   | Description |
| ------ | :-----: | ----------- |
| `data` | `bytes` | -           |

<br/>

### LSP4TokenNameNotEditable

:::note References

- Specification details: [**LSP-7-DigitalAsset**](https://github.com/lukso-network/lips/tree/main/LSPs/LSP-7-DigitalAsset.md#lsp4tokennamenoteditable)
- Solidity implementation: [`LSP7CompatibleERC20.sol`](https://github.com/lukso-network/lsp-smart-contracts/blob/develop/contracts/LSP7DigitalAsset/extensions/LSP7CompatibleERC20.sol)
- Error signature: `LSP4TokenNameNotEditable()`
- Error hash: `0x85c169bd`

:::

```solidity
error LSP4TokenNameNotEditable();
```

Reverts when trying to edit the data key `LSP4TokenName` after the digital asset contract has been deployed. The `LSP4TokenName` data key is located inside the ERC725Y Data key-value store of the digital asset contract. It can be set only once inside the constructor/initializer when the digital asset contract is being deployed.

<br/>

### LSP4TokenSymbolNotEditable

:::note References

- Specification details: [**LSP-7-DigitalAsset**](https://github.com/lukso-network/lips/tree/main/LSPs/LSP-7-DigitalAsset.md#lsp4tokensymbolnoteditable)
- Solidity implementation: [`LSP7CompatibleERC20.sol`](https://github.com/lukso-network/lsp-smart-contracts/blob/develop/contracts/LSP7DigitalAsset/extensions/LSP7CompatibleERC20.sol)
- Error signature: `LSP4TokenSymbolNotEditable()`
- Error hash: `0x76755b38`

:::

```solidity
error LSP4TokenSymbolNotEditable();
```

Reverts when trying to edit the data key `LSP4TokenSymbol` after the digital asset contract has been deployed. The `LSP4TokenSymbol` data key is located inside the ERC725Y Data key-value store of the digital asset contract. It can be set only once inside the constructor/initializer when the digital asset contract is being deployed.

<br/>

### LSP7AmountExceedsAuthorizedAmount

:::note References

- Specification details: [**LSP-7-DigitalAsset**](https://github.com/lukso-network/lips/tree/main/LSPs/LSP-7-DigitalAsset.md#lsp7amountexceedsauthorizedamount)
- Solidity implementation: [`LSP7CompatibleERC20.sol`](https://github.com/lukso-network/lsp-smart-contracts/blob/develop/contracts/LSP7DigitalAsset/extensions/LSP7CompatibleERC20.sol)
- Error signature: `LSP7AmountExceedsAuthorizedAmount(address,uint256,address,uint256)`
- Error hash: `0xf3a6b691`

:::

```solidity
error LSP7AmountExceedsAuthorizedAmount(
  address tokenOwner,
  uint256 authorizedAmount,
  address operator,
  uint256 amount
);
```

reverts when `operator` of `tokenOwner` send an `amount` of tokens larger than the `authorizedAmount`.

#### Parameters

| Name               |   Type    | Description |
| ------------------ | :-------: | ----------- |
| `tokenOwner`       | `address` | -           |
| `authorizedAmount` | `uint256` | -           |
| `operator`         | `address` | -           |
| `amount`           | `uint256` | -           |

<br/>

### LSP7AmountExceedsBalance

:::note References

- Specification details: [**LSP-7-DigitalAsset**](https://github.com/lukso-network/lips/tree/main/LSPs/LSP-7-DigitalAsset.md#lsp7amountexceedsbalance)
- Solidity implementation: [`LSP7CompatibleERC20.sol`](https://github.com/lukso-network/lsp-smart-contracts/blob/develop/contracts/LSP7DigitalAsset/extensions/LSP7CompatibleERC20.sol)
- Error signature: `LSP7AmountExceedsBalance(uint256,address,uint256)`
- Error hash: `0x08d47949`

:::

```solidity
error LSP7AmountExceedsBalance(
  uint256 balance,
  address tokenOwner,
  uint256 amount
);
```

reverts when sending an `amount` of tokens larger than the current `balance` of the `tokenOwner`.

#### Parameters

| Name         |   Type    | Description |
| ------------ | :-------: | ----------- |
| `balance`    | `uint256` | -           |
| `tokenOwner` | `address` | -           |
| `amount`     | `uint256` | -           |

<br/>

### LSP7CannotSendToSelf

:::note References

- Specification details: [**LSP-7-DigitalAsset**](https://github.com/lukso-network/lips/tree/main/LSPs/LSP-7-DigitalAsset.md#lsp7cannotsendtoself)
- Solidity implementation: [`LSP7CompatibleERC20.sol`](https://github.com/lukso-network/lsp-smart-contracts/blob/develop/contracts/LSP7DigitalAsset/extensions/LSP7CompatibleERC20.sol)
- Error signature: `LSP7CannotSendToSelf()`
- Error hash: `0xb9afb000`

:::

```solidity
error LSP7CannotSendToSelf();
```

reverts when specifying the same address for `from` or `to` in a token transfer.

<br/>

### LSP7CannotSendWithAddressZero

:::note References

- Specification details: [**LSP-7-DigitalAsset**](https://github.com/lukso-network/lips/tree/main/LSPs/LSP-7-DigitalAsset.md#lsp7cannotsendwithaddresszero)
- Solidity implementation: [`LSP7CompatibleERC20.sol`](https://github.com/lukso-network/lsp-smart-contracts/blob/develop/contracts/LSP7DigitalAsset/extensions/LSP7CompatibleERC20.sol)
- Error signature: `LSP7CannotSendWithAddressZero()`
- Error hash: `0xd2d5ec30`

:::

```solidity
error LSP7CannotSendWithAddressZero();
```

reverts when trying to:

- mint tokens to the zero address.

- burn tokens from the zero address.

- transfer tokens from or to the zero address.

<br/>

### LSP7CannotUseAddressZeroAsOperator

:::note References

- Specification details: [**LSP-7-DigitalAsset**](https://github.com/lukso-network/lips/tree/main/LSPs/LSP-7-DigitalAsset.md#lsp7cannotuseaddresszeroasoperator)
- Solidity implementation: [`LSP7CompatibleERC20.sol`](https://github.com/lukso-network/lsp-smart-contracts/blob/develop/contracts/LSP7DigitalAsset/extensions/LSP7CompatibleERC20.sol)
- Error signature: `LSP7CannotUseAddressZeroAsOperator()`
- Error hash: `0x6355e766`

:::

```solidity
error LSP7CannotUseAddressZeroAsOperator();
```

reverts when trying to set the zero address as an operator.

<br/>

### LSP7DecreasedAllowanceBelowZero

:::note References

- Specification details: [**LSP-7-DigitalAsset**](https://github.com/lukso-network/lips/tree/main/LSPs/LSP-7-DigitalAsset.md#lsp7decreasedallowancebelowzero)
- Solidity implementation: [`LSP7CompatibleERC20.sol`](https://github.com/lukso-network/lsp-smart-contracts/blob/develop/contracts/LSP7DigitalAsset/extensions/LSP7CompatibleERC20.sol)
- Error signature: `LSP7DecreasedAllowanceBelowZero()`
- Error hash: `0x0ef76c35`

:::

```solidity
error LSP7DecreasedAllowanceBelowZero();
```

Reverts when trying to decrease an operator's allowance to more than its current allowance.

<br/>

### LSP7InvalidTransferBatch

:::note References

- Specification details: [**LSP-7-DigitalAsset**](https://github.com/lukso-network/lips/tree/main/LSPs/LSP-7-DigitalAsset.md#lsp7invalidtransferbatch)
- Solidity implementation: [`LSP7CompatibleERC20.sol`](https://github.com/lukso-network/lsp-smart-contracts/blob/develop/contracts/LSP7DigitalAsset/extensions/LSP7CompatibleERC20.sol)
- Error signature: `LSP7InvalidTransferBatch()`
- Error hash: `0x263eee8d`

:::

```solidity
error LSP7InvalidTransferBatch();
```

reverts when the array parameters used in [`transferBatch`](#transferbatch) have different lengths.

<br/>

### LSP7NotifyTokenReceiverContractMissingLSP1Interface

:::note References

- Specification details: [**LSP-7-DigitalAsset**](https://github.com/lukso-network/lips/tree/main/LSPs/LSP-7-DigitalAsset.md#lsp7notifytokenreceivercontractmissinglsp1interface)
- Solidity implementation: [`LSP7CompatibleERC20.sol`](https://github.com/lukso-network/lsp-smart-contracts/blob/develop/contracts/LSP7DigitalAsset/extensions/LSP7CompatibleERC20.sol)
- Error signature: `LSP7NotifyTokenReceiverContractMissingLSP1Interface(address)`
- Error hash: `0xa608fbb6`

:::

```solidity
error LSP7NotifyTokenReceiverContractMissingLSP1Interface(
  address tokenReceiver
);
```

reverts if the `tokenReceiver` does not implement LSP1 when minting or transferring tokens with `bool force` set as `false`.

#### Parameters

| Name            |   Type    | Description |
| --------------- | :-------: | ----------- |
| `tokenReceiver` | `address` | -           |

<br/>

### LSP7NotifyTokenReceiverIsEOA

:::note References

- Specification details: [**LSP-7-DigitalAsset**](https://github.com/lukso-network/lips/tree/main/LSPs/LSP-7-DigitalAsset.md#lsp7notifytokenreceiveriseoa)
- Solidity implementation: [`LSP7CompatibleERC20.sol`](https://github.com/lukso-network/lsp-smart-contracts/blob/develop/contracts/LSP7DigitalAsset/extensions/LSP7CompatibleERC20.sol)
- Error signature: `LSP7NotifyTokenReceiverIsEOA(address)`
- Error hash: `0x26c247f4`

:::

```solidity
error LSP7NotifyTokenReceiverIsEOA(address tokenReceiver);
```

reverts if the `tokenReceiver` is an EOA when minting or transferring tokens with `bool force` set as `false`.

#### Parameters

| Name            |   Type    | Description |
| --------------- | :-------: | ----------- |
| `tokenReceiver` | `address` | -           |

<br/>

### LSP7TokenContractCannotHoldValue

:::note References

- Specification details: [**LSP-7-DigitalAsset**](https://github.com/lukso-network/lips/tree/main/LSPs/LSP-7-DigitalAsset.md#lsp7tokencontractcannotholdvalue)
- Solidity implementation: [`LSP7CompatibleERC20.sol`](https://github.com/lukso-network/lsp-smart-contracts/blob/develop/contracts/LSP7DigitalAsset/extensions/LSP7CompatibleERC20.sol)
- Error signature: `LSP7TokenContractCannotHoldValue()`
- Error hash: `0x388f5adc`

:::

```solidity
error LSP7TokenContractCannotHoldValue();
```

_LSP7 contract cannot receive native tokens._

Error occurs when sending native tokens to the LSP7 contract without sending any data. E.g. Sending value without passing a bytes4 function selector to call a LSP17 Extension.

<br/>

### LSP7TokenOwnerCannotBeOperator

:::note References

- Specification details: [**LSP-7-DigitalAsset**](https://github.com/lukso-network/lips/tree/main/LSPs/LSP-7-DigitalAsset.md#lsp7tokenownercannotbeoperator)
- Solidity implementation: [`LSP7CompatibleERC20.sol`](https://github.com/lukso-network/lsp-smart-contracts/blob/develop/contracts/LSP7DigitalAsset/extensions/LSP7CompatibleERC20.sol)
- Error signature: `LSP7TokenOwnerCannotBeOperator()`
- Error hash: `0xdab75047`

:::

```solidity
error LSP7TokenOwnerCannotBeOperator();
```

reverts when trying to authorize or revoke the token's owner as an operator.

<br/>

### NoExtensionFoundForFunctionSelector

:::note References

- Specification details: [**LSP-7-DigitalAsset**](https://github.com/lukso-network/lips/tree/main/LSPs/LSP-7-DigitalAsset.md#noextensionfoundforfunctionselector)
- Solidity implementation: [`LSP7CompatibleERC20.sol`](https://github.com/lukso-network/lsp-smart-contracts/blob/develop/contracts/LSP7DigitalAsset/extensions/LSP7CompatibleERC20.sol)
- Error signature: `NoExtensionFoundForFunctionSelector(bytes4)`
- Error hash: `0xbb370b2b`

:::

```solidity
error NoExtensionFoundForFunctionSelector(bytes4 functionSelector);
```

reverts when there is no extension for the function selector being called with

#### Parameters

| Name               |   Type   | Description |
| ------------------ | :------: | ----------- |
| `functionSelector` | `bytes4` | -           |

<br/>

### OwnableCallerNotTheOwner

:::note References

- Specification details: [**LSP-7-DigitalAsset**](https://github.com/lukso-network/lips/tree/main/LSPs/LSP-7-DigitalAsset.md#ownablecallernottheowner)
- Solidity implementation: [`LSP7CompatibleERC20.sol`](https://github.com/lukso-network/lsp-smart-contracts/blob/develop/contracts/LSP7DigitalAsset/extensions/LSP7CompatibleERC20.sol)
- Error signature: `OwnableCallerNotTheOwner(address)`
- Error hash: `0xbf1169c5`

:::

```solidity
error OwnableCallerNotTheOwner(address callerAddress);
```

Reverts when only the owner is allowed to call the function.

#### Parameters

| Name            |   Type    | Description                              |
| --------------- | :-------: | ---------------------------------------- |
| `callerAddress` | `address` | The address that tried to make the call. |

<br/>

### OwnableCannotSetZeroAddressAsOwner

:::note References

- Specification details: [**LSP-7-DigitalAsset**](https://github.com/lukso-network/lips/tree/main/LSPs/LSP-7-DigitalAsset.md#ownablecannotsetzeroaddressasowner)
- Solidity implementation: [`LSP7CompatibleERC20.sol`](https://github.com/lukso-network/lsp-smart-contracts/blob/develop/contracts/LSP7DigitalAsset/extensions/LSP7CompatibleERC20.sol)
- Error signature: `OwnableCannotSetZeroAddressAsOwner()`
- Error hash: `0x1ad8836c`

:::

```solidity
error OwnableCannotSetZeroAddressAsOwner();
```

Reverts when trying to set `address(0)` as the contract owner when deploying the contract, initializing it or transferring ownership of the contract.

<br/><|MERGE_RESOLUTION|>--- conflicted
+++ resolved
@@ -1268,7 +1268,7 @@
 event Approval(address indexed owner, address indexed spender, uint256 value);
 ```
 
-ERC20 `Approval` event emitted when `owner` enables `spender` for `value` tokens. To provide compatibility with indexing ERC20 events.
+Emitted when the allowance of a `spender` for an `owner` is set by a call to [`approve`](#approve). `value` is the new allowance.
 
 #### Parameters
 
@@ -1402,11 +1402,7 @@
 event Transfer(address indexed operator, address indexed from, address indexed to, uint256 amount, bool force, bytes data);
 ```
 
-<<<<<<< HEAD
-ERC20 `Transfer` event emitted when `amount` tokens is transferred from `from` to `to`. To provide compatibility with indexing ERC20 events.
-=======
 Emitted when the `from` transferred successfully `amount` of tokens to `to`.
->>>>>>> e2ec65ae
 
 #### Parameters
 
