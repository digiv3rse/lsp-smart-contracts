import { ethers } from 'hardhat';
import { expect } from 'chai';

import { shouldBehaveLikeLSP14 } from '../LSP14Ownable2Step/LSP14Ownable2Step.behaviour';

<<<<<<< HEAD
import { LSP9VaultInit__factory } from '@lukso/lsp9-contracts/types';
import { UniversalProfile, LSP6KeyManager, LSP9VaultInit } from '../../types';
=======
import { UniversalProfile, LSP6KeyManager, LSP9VaultInit__factory } from '../../types';
>>>>>>> 093a372c

import {
  getNamedAccounts,
  shouldBehaveLikeLSP9,
  shouldInitializeLikeLSP9,
  LSP9TestContext,
} from './LSP9Vault.behaviour';

import {
  LSP17TestContext,
  shouldBehaveLikeLSP17,
} from '../LSP17ContractExtension/LSP17Extendable.behaviour';

import { deployProxy, setupProfileWithKeyManagerWithURD } from '../utils/fixtures';

describe('LSP9VaultInit with proxy', () => {
  const buildTestContext = async (initialFunding?: number | bigint): Promise<LSP9TestContext> => {
    const accounts = await getNamedAccounts();
    const deployParams = {
      newOwner: accounts.owner.address,
      initialFunding,
    };

    const lsp9VaultInit = await new LSP9VaultInit__factory(accounts.owner).deploy();
    const lsp9VaultProxy = await deployProxy(await lsp9VaultInit.getAddress(), accounts.owner);
    const lsp9Vault = lsp9VaultInit.attach(lsp9VaultProxy) as LSP9VaultInit;

    const [UP1, KM1] = await setupProfileWithKeyManagerWithURD(accounts.owner);

    const universalProfile = UP1 as UniversalProfile;
    const lsp6KeyManager = KM1 as LSP6KeyManager;

    return {
      accounts,
      lsp9Vault,
      deployParams,
      universalProfile,
      lsp6KeyManager,
    };
  };

  const buildLSP17TestContext = async (): Promise<LSP17TestContext> => {
    const accounts = await ethers.getSigners();
    const deployParams = {
      owner: accounts[0],
    };

    const lsp9VaultInit = await new LSP9VaultInit__factory(accounts[0]).deploy();

    const lsp9VaultProxy = await deployProxy(await lsp9VaultInit.getAddress(), accounts[0]);

    const lsp9Vault = lsp9VaultInit.attach(lsp9VaultProxy);

    return { accounts, contract: lsp9Vault, deployParams };
  };

  const initializeProxy = async (context: LSP9TestContext) => {
    return context.lsp9Vault['initialize(address)'](context.deployParams.newOwner, {
      value: context.deployParams.initialFunding,
    });
  };

  describe('when deploying the base implementation contract', () => {
    it('`owner()` of the base contract MUST be `address(0)`', async () => {
      const accounts = await ethers.getSigners();

      const lsp9VaultInit = await new LSP9VaultInit__factory(accounts[0]).deploy();

      const owner = await lsp9VaultInit.owner();

      expect(owner).to.equal(ethers.ZeroAddress);
    });

    it('prevent any address from calling the initialize(...) function on the implementation', async () => {
      const accounts = await ethers.getSigners();

      const lsp9VaultInit = await new LSP9VaultInit__factory(accounts[0]).deploy();

      const randomCaller = accounts[1];

      await expect(lsp9VaultInit.initialize(randomCaller.address)).to.be.revertedWith(
        'Initializable: contract is already initialized',
      );
    });
  });

  describe('when deploying the contract as proxy', () => {
    let context: LSP9TestContext;

    before(async () => {
      context = await buildTestContext();
    });

    describe('when initializing the contract', () => {
      shouldInitializeLikeLSP9(async () => {
        const { lsp9Vault, deployParams } = context;
        const initializeTransaction = await initializeProxy(context);

        return {
          lsp9Vault,
          deployParams,
          initializeTransaction,
        };
      });
    });

    describe('when calling initialize more than once', () => {
      it('should revert', async () => {
        await expect(initializeProxy(context)).to.be.revertedWith(
          'Initializable: contract is already initialized',
        );
      });
    });
  });

  describe('when testing deployed contract', () => {
    shouldBehaveLikeLSP9(() =>
      buildTestContext().then(async (context) => {
        await initializeProxy(context);

        return context;
      }),
    );

    shouldBehaveLikeLSP14(async (initialFunding?: number | bigint) => {
      const context = await buildTestContext(initialFunding);
      const accounts = await ethers.getSigners();
      await initializeProxy(context);

      const onlyOwnerCustomError = 'Only Owner or reentered Universal Receiver Delegate allowed';

      return {
        accounts: accounts,
        contract: context.lsp9Vault,
        deployParams: { owner: context.accounts.owner },
        onlyOwnerCustomError,
      };
    });

    shouldBehaveLikeLSP17(async () => {
      const fallbackExtensionContext = await buildLSP17TestContext();

      await fallbackExtensionContext.contract['initialize(address)'](
        fallbackExtensionContext.deployParams.owner.address,
      );

      return fallbackExtensionContext;
    });
  });
});<|MERGE_RESOLUTION|>--- conflicted
+++ resolved
@@ -3,12 +3,7 @@
 
 import { shouldBehaveLikeLSP14 } from '../LSP14Ownable2Step/LSP14Ownable2Step.behaviour';
 
-<<<<<<< HEAD
-import { LSP9VaultInit__factory } from '@lukso/lsp9-contracts/types';
-import { UniversalProfile, LSP6KeyManager, LSP9VaultInit } from '../../types';
-=======
 import { UniversalProfile, LSP6KeyManager, LSP9VaultInit__factory } from '../../types';
->>>>>>> 093a372c
 
 import {
   getNamedAccounts,
