--- conflicted
+++ resolved
@@ -20,23 +20,9 @@
 import { callPayload } from '../utils/fixtures';
 
 // constants
-<<<<<<< HEAD
-import {
-  ERC725YDataKeys,
-  INTERFACE_IDS,
-  SupportedStandards,
-  PERMISSIONS,
-  OPERATION_TYPES,
-  LSP1_TYPE_IDS,
-  CALLTYPE,
-} from '../../constants';
-import { ContractTransactionResponse } from 'ethers';
-=======
 import { ERC725YDataKeys, INTERFACE_IDS, SupportedStandards, LSP1_TYPE_IDS } from '../../constants';
 import { OPERATION_TYPES } from '@lukso/lsp0-contracts';
 import { PERMISSIONS, CALLTYPE } from '@lukso/lsp6-contracts';
-import { BigNumber } from 'ethers';
->>>>>>> 093a372c
 
 export type LSP9TestAccounts = {
   owner: SignerWithAddress;
