--- conflicted
+++ resolved
@@ -11,12 +11,8 @@
 import { PERMISSIONS, ERC725YDataKeys, ALL_PERMISSIONS } from "../../constants";
 
 // helpers
-<<<<<<< HEAD
-import { ARRAY_LENGTH } from "../utils/helpers";
-
-=======
 import { ARRAY_LENGTH, combinePermissions } from "../utils/helpers";
->>>>>>> e7a07d67
+
 import { LSP6TestContext, LSP6InternalsTestContext } from "./context";
 
 /**
@@ -175,7 +171,7 @@
 ) {
   const rawPermissionArrayLength = await universalProfile.callStatic[
     "getData(bytes32)"
-  ](ERC725YKeys.LSP6["AddressPermissions[]"].length);
+  ](ERC725YDataKeys.LSP6["AddressPermissions[]"].length);
 
   let permissionArrayLength = ethers.BigNumber.from(
     rawPermissionArrayLength
