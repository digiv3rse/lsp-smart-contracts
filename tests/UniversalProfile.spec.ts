import { SignerWithAddress } from "@nomiclabs/hardhat-ethers/signers";
import { ethers } from "hardhat";
import { calculateCreate2 } from "eth-create2-calculator";

import {
  UniversalProfile,
  UniversalProfile__factory,
  LSP6KeyManager,
  LSP6KeyManager__factory,
  UniversalReceiverAddressStore,
  UniversalReceiverAddressStore__factory,
  UniversalReceiverTester,
  UniversalReceiverTester__factory,
  ERC777UniversalReceiver,
  ERC777UniversalReceiver__factory,
  ExternalERC777UniversalReceiverTester,
  ExternalERC777UniversalReceiverTester__factory,
  LSP4DigitalCertificate,
  LSP4DigitalCertificate__factory,
} from "../types";

// constants
import {
  INTERFACE_IDS,
  SupportedStandards,
  ERC725YKeys,
  EventSignatures,
  ALL_PERMISSIONS_SET,
  OPERATIONS,
  PERMISSIONS,
  ERC1271,
} from "./utils/constants";

// helpers
import { RANDOM_BYTES32, ERC777TokensRecipient } from "./utils/helpers";

describe("UniversalProfile", () => {
  let accounts: SignerWithAddress[];
  let UniversalProfile: UniversalProfile;

  let owner: SignerWithAddress;

  beforeAll(async () => {
    accounts = await ethers.getSigners();
    owner = accounts[2];
    UniversalProfile = await new UniversalProfile__factory(owner).deploy(
      owner.address
    );
  });

  describe("Accounts Deployment", () => {
    it("Deploys correctly, and compare owners", async () => {
      const idOwner = await UniversalProfile.callStatic.owner();
      expect(idOwner).toEqual(owner.address);
    });
  });

  describe("ERC165", () => {
    it("Supports ERC165", async () => {
<<<<<<< HEAD
      const interfaceID = "0x01ffc9a7";
=======
      const interfaceID = INTERFACE_IDS.ERC165;
>>>>>>> b5b3eca4
      const result = await UniversalProfile.callStatic.supportsInterface(
        interfaceID
      );

      expect(result).toBeTruthy();
    });

    it("Supports ERC725X", async () => {
<<<<<<< HEAD
      const interfaceID = "0x44c028fe";
=======
      const interfaceID = INTERFACE_IDS.ERC725X;
>>>>>>> b5b3eca4
      const result = await UniversalProfile.callStatic.supportsInterface(
        interfaceID
      );

      expect(result).toBeTruthy();
    });

    it("Supports ERC725Y", async () => {
<<<<<<< HEAD
      const interfaceID = "0x5a988c0f";
=======
      const interfaceID = INTERFACE_IDS.ERC725Y;
>>>>>>> b5b3eca4
      const result = await UniversalProfile.callStatic.supportsInterface(
        interfaceID
      );

      expect(result).toBeTruthy();
    });

    it("Supports ERC1271", async () => {
<<<<<<< HEAD
      const interfaceID = "0x1626ba7e";
=======
      const interfaceID = INTERFACE_IDS.ERC1271;
>>>>>>> b5b3eca4
      const result = await UniversalProfile.callStatic.supportsInterface(
        interfaceID
      );

      expect(result).toBeTruthy();
    });

    it("Supports LSP1", async () => {
<<<<<<< HEAD
      const interfaceID = "0x6bb56a14";
=======
      const interfaceID = INTERFACE_IDS.LSP1;
>>>>>>> b5b3eca4
      const result = await UniversalProfile.callStatic.supportsInterface(
        interfaceID
      );

      expect(result).toBeTruthy();
    });

    it("Should have Key: 'SupportedStandards:LSP3UniversalProfile' set to Value: 'LSP3UniversalProfile'", async () => {
      const owner = accounts[2];
      let [result] = await UniversalProfile.callStatic.getData([
        SupportedStandards.LSP3UniversalProfile.key,
      ]);
      expect(result).toEqual(SupportedStandards.LSP3UniversalProfile.value);
    });
  });

  describe("ERC1271", () => {
    it("Can verify signature from owner", async () => {
      const signer = accounts[9];
      const account = await new UniversalProfile__factory(owner).deploy(
        signer.address
      );

      const dataToSign = "0xcafecafe";
      const messageHash = ethers.utils.hashMessage(dataToSign);
      const signature = await signer.signMessage(dataToSign);

      const result = await account.callStatic.isValidSignature(
        messageHash,
        signature
      );
      expect(result).toEqual(ERC1271.MAGIC_VALUE);
    });

    it("Should fail when verifying signature from not-owner", async () => {
      const owner = accounts[2];
      const signer = accounts[9];

      const account = await new UniversalProfile__factory(owner).deploy(
        owner.address
      );
      const dataToSign = "0xcafecafe";
      const messageHash = ethers.utils.hashMessage(dataToSign);
      const signature = await signer.signMessage(dataToSign);

      const result = await account.callStatic.isValidSignature(
        messageHash,
        signature
      );
      expect(result).toEqual(ERC1271.FAIL_VALUE);
    });
  });

  describe("Storage test", () => {
    let abiCoder = ethers.utils.defaultAbiCoder;
    let count = 1000000000;

    it("Create account", async () => {
      const owner = accounts[2];
      const newaccount = await new UniversalProfile__factory(owner).deploy(
        owner.address
      );

      expect(await newaccount.callStatic.owner()).toEqual(owner.address);
    });

    /**
     * The UniversalProfile storage already contains one key-value pair after deployment
     *  key: 0xeafec4d89fa9619884b6b89135626455000000000000000000000000abe425d6 (SupportedStandards:LSP3UniversalProfile)
     *  value: 0xabe425d6
     *
     * This is set within the contract's constructor
     */
    it("Store 32 bytes item 2", async () => {
      let key = abiCoder.encode(
        ["bytes32"],
        [ethers.utils.hexZeroPad("0x" + (count++).toString(16), 32)]
      );
      let value = "0x" + (count++).toString(16);

      await UniversalProfile.connect(owner).setData([key], [value]);

      let [result] = await UniversalProfile.callStatic.getData([key]);
      expect(result).toEqual(value);
    });

    it("Store 32 bytes item 3", async () => {
      let key = abiCoder.encode(
        ["bytes32"],
        [ethers.utils.hexZeroPad("0x" + (count++).toString(16), 32)]
      );
      let value = "0x" + (count++).toString(16);

      await UniversalProfile.connect(owner).setData([key], [value]);

      let [result] = await UniversalProfile.callStatic.getData([key]);
      expect(result).toEqual(value);
    });

    it("Store 32 bytes item 4", async () => {
      let key = abiCoder.encode(
        ["bytes32"],
        [ethers.utils.hexZeroPad("0x" + (count++).toString(16), 32)]
      );
      let value = "0x" + (count++).toString(16);

      await UniversalProfile.connect(owner).setData([key], [value]);

      let [result] = await UniversalProfile.callStatic.getData([key]);
      expect(result).toEqual(value);
    });

    it("Store 32 bytes item 5", async () => {
      let owner = accounts[2];

      let key = abiCoder.encode(
        ["bytes32"],
        [ethers.utils.hexZeroPad("0x" + (count++).toString(16), 32)]
      );
      let value = "0x" + (count++).toString(16);

      await UniversalProfile.connect(owner).setData([key], [value]);

      let [result] = await UniversalProfile.callStatic.getData([key]);
      expect(result).toEqual(value);
    });

    it("Store a long URL as bytes item 6: https://www.google.com/url?sa=i&url=https%3A%2F%2Ftwitter.com%2Ffeindura&psig=AOvVaw21YL9Wg3jSaEXMHyITcWDe&ust=1593272505347000&source=images&cd=vfe&ved=0CAIQjRxqFwoTCKD-guDon-oCFQAAAAAdAAAAABAD", async () => {
      let key = abiCoder.encode(
        ["bytes32"],
        [ethers.utils.hexZeroPad("0x" + (count++).toString(16), 32)]
      );
      let value = ethers.utils.hexlify(
        ethers.utils.toUtf8Bytes(
          "https://www.google.com/url?sa=i&url=https%3A%2F%2Ftwitter.com%2Ffeindura&psig=AOvVaw21YL9Wg3jSaEXMHyITcWDe&ust=1593272505347000&source=images&cd=vfe&ved=0CAIQjRxqFwoTCKD-guDon-oCFQAAAAAdAAAAABAD"
        )
      );
      await UniversalProfile.connect(owner).setData([key], [value]);

      let [result] = await UniversalProfile.getData([key]);
      expect(result).toEqual(value);
    });

    it("Store 32 bytes item 7", async () => {
      let key = abiCoder.encode(
        ["bytes32"],
        [ethers.utils.hexZeroPad("0x" + count.toString(16), 32)]
      );
      let value = "0x" + count.toString(16);

      await UniversalProfile.connect(owner).setData([key], [value]);

      let [result] = await UniversalProfile.getData([key]);
      expect(result).toEqual(value);
    });

    it("dataCount should be 7", async () => {
      // 7 because the LSP3UniversalProfile-type is already set by the UniversalProfile implementation
      let result = await UniversalProfile.callStatic.allDataKeys();
      expect(result.length).toEqual(7);
    });

    it("Update 32 bytes item 7", async () => {
      let key = abiCoder.encode(
        ["bytes32"],
        [ethers.utils.hexZeroPad("0x" + count.toString(16), 32)]
      );

      let value = "0x" + count.toString(16);
      await UniversalProfile.connect(owner).setData([key], [value]);

      let [result] = await UniversalProfile.getData([key]);
      expect(result).toEqual(value);
    });

    it("dataCount should remain 7", async () => {
      let result = await UniversalProfile.callStatic.allDataKeys();
      expect(result.length).toEqual(7);
    });

    it("Store multiple 32 bytes item 8-10", async () => {
      let keys = [];
      let values = [];
      // increase
      count++;
      for (let i = 7; i <= 9; i++) {
        let key = abiCoder.encode(
          ["bytes32"],
          [ethers.utils.hexZeroPad("0x" + (count++).toString(16), 32)]
        );

        let value = "0x" + (count++).toString(16);
        keys.push(key);
        values.push(value);
      }

      // no need to wrap in square brackets here, as `keys` and `values` are arrays
      await UniversalProfile.connect(owner).setData(keys, values);
      let result = await UniversalProfile.callStatic.getData(keys);
      expect(result).toEqual(values);
    });

    it("dataCount should be 10", async () => {
      let keys = await UniversalProfile.allDataKeys();
      expect(keys.length).toEqual(10);
    });
  });

  describe("Interactions with Accounts contracts", () => {
    let abiCoder = ethers.utils.defaultAbiCoder;
    let provider = ethers.provider;

    let owner: SignerWithAddress;
    let newOwner: SignerWithAddress;
    let account: UniversalProfile;

    beforeEach(async () => {
      owner = accounts[3];
      newOwner = accounts[5];
      account = await new UniversalProfile__factory(owner).deploy(
        owner.address
      );
    });

    it("Upgrade ownership correctly", async () => {
      await account.connect(owner).transferOwnership(newOwner.address);
      const idOwner = await account.callStatic.owner();

      expect(idOwner).toEqual(newOwner.address);
    });

    it("Refuse upgrades from non-onwer", async () => {
      await expect(
        account.connect(newOwner).transferOwnership(newOwner.address)
      ).toBeRevertedWith("Ownable: caller is not the owner");
    });

    it("Owner can set data", async () => {
      let key = abiCoder.encode(
        ["bytes32"],
        [
          ethers.utils.hexZeroPad(
            ethers.utils.hexlify(ethers.utils.toUtf8Bytes("Important Data")),
            32
          ),
        ]
      );
      let data = ethers.utils.hexlify(
        ethers.utils.toUtf8Bytes("Important Data")
      );

      await account.connect(owner).setData([key], [data]);

      let [fetchedData] = await account.getData([key]);

      expect(data).toEqual(fetchedData);
    });

    it("Fails when non-owner sets data", async () => {
      let key = abiCoder.encode(
        ["bytes32"],
        [
          ethers.utils.hexZeroPad(
            ethers.utils.hexlify(ethers.utils.toUtf8Bytes("Important Data")),
            32
          ),
        ]
      );
      let data = ethers.utils.hexlify(
        ethers.utils.toUtf8Bytes("Important Data")
      );

      await expect(
        account.connect(newOwner).setData([key], [data])
      ).toBeRevertedWith("Ownable: caller is not the owner");
    });

    it("Fails when non-owner sets data", async () => {
      let key = abiCoder.encode(
        ["bytes32"],
        [
          ethers.utils.hexZeroPad(
            ethers.utils.hexlify(ethers.utils.toUtf8Bytes("Important Data")),
            32
          ),
        ]
      );
      let data = ethers.utils.hexlify(
        ethers.utils.toUtf8Bytes("Important Data")
      );

      await expect(
        account.connect(newOwner).setData([key], [data])
      ).toBeRevertedWith("Ownable: caller is not the owner");
    });

    it("Allows owner to execute calls", async () => {
      const dest = accounts[6];
      const amount = ethers.utils.parseEther("10");

      await owner.sendTransaction({
        to: account.address,
        value: amount,
      });

      const destBalance = await provider.getBalance(dest.address);

      await account
        .connect(owner)
        .execute(OPERATIONS.CALL, dest.address, amount, "0x00");

      const finalBalance = await provider.getBalance(dest.address);

      expect(ethers.BigNumber.from(destBalance).add(amount)).toEqual(
        ethers.BigNumber.from(finalBalance)
      );
    });

    it("Fails with non-owner executing", async () => {
      const dest = accounts[6];
      const amount = ethers.utils.parseEther("10");

      // send money to the account
      await owner.sendTransaction({
        to: account.address,
        value: amount,
      });

      // try to move it away
      await expect(
        account
          .connect(newOwner)
          .execute(OPERATIONS.CALL, dest.address, amount, "0x")
      ).toBeRevertedWith("Ownable: caller is not the owner");
    });

    it("Allows owner to execute create", async () => {
      let transaction = await account
        .connect(owner)
        .execute(
          OPERATIONS.CREATE,
          "0x0000000000000000000000000000000000000000",
          "0",
          "0x608060405234801561001057600080fd5b506040516105f93803806105f98339818101604052602081101561003357600080fd5b810190808051906020019092919050505080600160006101000a81548173ffffffffffffffffffffffffffffffffffffffff021916908373ffffffffffffffffffffffffffffffffffffffff16021790555050610564806100956000396000f3fe60806040526004361061003f5760003560e01c806344c028fe1461004157806354f6127f146100fb578063749ebfb81461014a5780638da5cb5b1461018f575b005b34801561004d57600080fd5b506100f96004803603608081101561006457600080fd5b8101908080359060200190929190803573ffffffffffffffffffffffffffffffffffffffff16906020019092919080359060200190929190803590602001906401000000008111156100b557600080fd5b8201836020820111156100c757600080fd5b803590602001918460018302840111640100000000831117156100e957600080fd5b90919293919293905050506101e6565b005b34801561010757600080fd5b506101346004803603602081101561011e57600080fd5b81019080803590602001909291905050506103b7565b6040518082815260200191505060405180910390f35b34801561015657600080fd5b5061018d6004803603604081101561016d57600080fd5b8101908080359060200190929190803590602001909291905050506103d3565b005b34801561019b57600080fd5b506101a46104df565b604051808273ffffffffffffffffffffffffffffffffffffffff1673ffffffffffffffffffffffffffffffffffffffff16815260200191505060405180910390f35b600160009054906101000a900473ffffffffffffffffffffffffffffffffffffffff1673ffffffffffffffffffffffffffffffffffffffff163373ffffffffffffffffffffffffffffffffffffffff16146102a9576040517f08c379a00000000000000000000000000000000000000000000000000000000081526004018080602001828103825260128152602001807f6f6e6c792d6f776e65722d616c6c6f776564000000000000000000000000000081525060200191505060405180910390fd5b600085141561030757610301848484848080601f016020809104026020016040519081016040528093929190818152602001838380828437600081840152601f19601f82011690508083019250505050505050610505565b506103b0565b60018514156103aa57600061035f83838080601f016020809104026020016040519081016040528093929190818152602001838380828437600081840152601f19601f8201169050808301925050505050505061051d565b90508073ffffffffffffffffffffffffffffffffffffffff167fcf78cf0d6f3d8371e1075c69c492ab4ec5d8cf23a1a239b6a51a1d00be7ca31260405160405180910390a2506103af565b600080fd5b5b5050505050565b6000806000838152602001908152602001600020549050919050565b600160009054906101000a900473ffffffffffffffffffffffffffffffffffffffff1673ffffffffffffffffffffffffffffffffffffffff163373ffffffffffffffffffffffffffffffffffffffff1614610496576040517f08c379a00000000000000000000000000000000000000000000000000000000081526004018080602001828103825260128152602001807f6f6e6c792d6f776e65722d616c6c6f776564000000000000000000000000000081525060200191505060405180910390fd5b806000808481526020019081526020016000208190555080827f35553580e4553c909abeb5764e842ce1f93c45f9f614bde2a2ca5f5b7b7dc0fb60405160405180910390a35050565b600160009054906101000a900473ffffffffffffffffffffffffffffffffffffffff1681565b600080600083516020850186885af190509392505050565b60008151602083016000f0905091905056fea265627a7a723158207fb9c8d804ca4e17aec99dbd7aab0a61583b56ebcbcb7e05589f97043968644364736f6c634300051100320000000000000000000000009501234ef8368466383d698c7fe7bd5ded85b4f6"
        );

      let receipt = await transaction.wait();
      expect(receipt.events[0].event).toEqual("ContractCreated");
    });

    // TODO test delegateCall

    it("Allows owner to execute create2", async () => {
      let salt =
        "0xcafecafecafecafecafecafecafecafecafecafecafecafecafecafecafecafe";
      let contractBytecode =
        "0x608060405234801561001057600080fd5b506040516105f93803806105f98339818101604052602081101561003357600080fd5b810190808051906020019092919050505080600160006101000a81548173ffffffffffffffffffffffffffffffffffffffff021916908373ffffffffffffffffffffffffffffffffffffffff16021790555050610564806100956000396000f3fe60806040526004361061003f5760003560e01c806344c028fe1461004157806354f6127f146100fb578063749ebfb81461014a5780638da5cb5b1461018f575b005b34801561004d57600080fd5b506100f96004803603608081101561006457600080fd5b8101908080359060200190929190803573ffffffffffffffffffffffffffffffffffffffff16906020019092919080359060200190929190803590602001906401000000008111156100b557600080fd5b8201836020820111156100c757600080fd5b803590602001918460018302840111640100000000831117156100e957600080fd5b90919293919293905050506101e6565b005b34801561010757600080fd5b506101346004803603602081101561011e57600080fd5b81019080803590602001909291905050506103b7565b6040518082815260200191505060405180910390f35b34801561015657600080fd5b5061018d6004803603604081101561016d57600080fd5b8101908080359060200190929190803590602001909291905050506103d3565b005b34801561019b57600080fd5b506101a46104df565b604051808273ffffffffffffffffffffffffffffffffffffffff1673ffffffffffffffffffffffffffffffffffffffff16815260200191505060405180910390f35b600160009054906101000a900473ffffffffffffffffffffffffffffffffffffffff1673ffffffffffffffffffffffffffffffffffffffff163373ffffffffffffffffffffffffffffffffffffffff16146102a9576040517f08c379a00000000000000000000000000000000000000000000000000000000081526004018080602001828103825260128152602001807f6f6e6c792d6f776e65722d616c6c6f776564000000000000000000000000000081525060200191505060405180910390fd5b600085141561030757610301848484848080601f016020809104026020016040519081016040528093929190818152602001838380828437600081840152601f19601f82011690508083019250505050505050610505565b506103b0565b60018514156103aa57600061035f83838080601f016020809104026020016040519081016040528093929190818152602001838380828437600081840152601f19601f8201169050808301925050505050505061051d565b90508073ffffffffffffffffffffffffffffffffffffffff167fcf78cf0d6f3d8371e1075c69c492ab4ec5d8cf23a1a239b6a51a1d00be7ca31260405160405180910390a2506103af565b600080fd5b5b5050505050565b6000806000838152602001908152602001600020549050919050565b600160009054906101000a900473ffffffffffffffffffffffffffffffffffffffff1673ffffffffffffffffffffffffffffffffffffffff163373ffffffffffffffffffffffffffffffffffffffff1614610496576040517f08c379a00000000000000000000000000000000000000000000000000000000081526004018080602001828103825260128152602001807f6f6e6c792d6f776e65722d616c6c6f776564000000000000000000000000000081525060200191505060405180910390fd5b806000808481526020019081526020016000208190555080827f35553580e4553c909abeb5764e842ce1f93c45f9f614bde2a2ca5f5b7b7dc0fb60405160405180910390a35050565b600160009054906101000a900473ffffffffffffffffffffffffffffffffffffffff1681565b600080600083516020850186885af190509392505050565b60008151602083016000f0905091905056fea265627a7a723158207fb9c8d804ca4e17aec99dbd7aab0a61583b56ebcbcb7e05589f97043968644364736f6c634300051100320000000000000000000000009501234ef8368466383d698c7fe7bd5ded85b4f6";
      let preComputedAddress = calculateCreate2(
        account.address,
        salt,
        contractBytecode
      );

      // deploy with added 32 bytes salt
      let transaction = await account.connect(owner).execute(
        OPERATIONS.CREATE2,
        "0x0000000000000000000000000000000000000000",
        "0",
        contractBytecode + salt.substr(2), // 32 bytes salt
        { from: owner.address, gasLimit: 3_000_000 }
      );

      let receipt = await transaction.wait();

      expect(receipt.events[0].event).toEqual("ContractCreated");
      expect(receipt.events[0].args._contractAddress).toEqual(
        preComputedAddress
      );
    });

    it("Allow account to receive native tokens", async () => {
      const amount = ethers.utils.parseEther("10");

      // send money to the account
      await newOwner.sendTransaction({
        to: account.address,
        value: amount,
      });

      expect(await provider.getBalance(account.address)).toEqual(amount);
    });
  });

  describe("Universal Receiver", () => {
    /**
     * @debug
     * Expected: "0x54b98940949b5ac0325c889c84db302d4e18faec431b48bdc81706bfe482cfbd"
     * Received: "0x8187df79ab47ad16102e7bc8760349a115b3ba9869b8cedd78996f930ac9cac3"
     */
    it("Call account and check for 'UniversalReceiver' event", async () => {
      const owner = accounts[2];
      const account = await new UniversalProfile__factory(owner).deploy(
        owner.address
      );
      // use the checker contract to call account
      let checker: UniversalReceiverTester =
        await new UniversalReceiverTester__factory(owner).deploy();

      let transaction = await checker
        .connect(owner)
        .callImplementationAndReturn(account.address, RANDOM_BYTES32);
      let receipt = await transaction.wait();

      // event should come from account
      expect(receipt.logs[0].address).toEqual(account.address);
      // event signature
      expect(receipt.logs[0].topics[0]).toEqual(
        EventSignatures.UniversalReceiver
      );
      // from
      expect(receipt.logs[0].topics[1]).toEqual(
        ethers.utils.hexZeroPad(checker.address.toLowerCase(), 32)
      );
      // typeId
      expect(receipt.logs[0].topics[2]).toEqual(RANDOM_BYTES32);
      // receivedData
      expect(receipt.logs[0].data).toEqual(
        "0x00000000000000000000000000000000000000000000000000000000000000200000000000000000000000000000000000000000000000000000000000000000"
      );
    });

    /**
     * @debug
     * Expected: "0x54b98940949b5ac0325c889c84db302d4e18faec431b48bdc81706bfe482cfbd"
     * Received: "0x8187df79ab47ad16102e7bc8760349a115b3ba9869b8cedd78996f930ac9cac3"
     */
    it("Call account and check for 'ReceivedERC777' event in external account", async () => {
      const owner = accounts[2];
      const account = await new UniversalProfile__factory(owner).deploy(
        owner.address
      );
      const externalUniversalReceiver: ExternalERC777UniversalReceiverTester =
        await new ExternalERC777UniversalReceiverTester__factory(
          owner
        ).deploy();

      // set account2 as new receiver for account1
      await account
        .connect(owner)
        .setData(
          [ERC725YKeys.LSP0["LSP1UniversalReceiverDelegate"]],
          [externalUniversalReceiver.address]
        );

      // use the checker contract to call account
      let checker: UniversalReceiverTester =
        await new UniversalReceiverTester__factory(owner).deploy();
      let transaction = await checker.callImplementationAndReturn(
        account.address,
        ERC777TokensRecipient
      );
      let receipt = await transaction.wait();

      console.log("accounts[2] (owner): ", owner.address);
      console.log("account (UP): ", account.address);
      console.log(
        "externalUniversalReceiver: ",
        externalUniversalReceiver.address
      );
      console.log("checker: ", checker.address);

      // event signature "event ReceivedERC777(address indexed token, address indexed _operator, address indexed _from, address _to, uint256 _amount)"
      // event should come from account externalUniversalReceiver
      expect(receipt.logs[0].address).toEqual(
        externalUniversalReceiver.address
      );
      // signature
      expect(receipt.logs[0].topics[0]).toEqual(
        "0xdc38539587ea4d67f9f649ad9269646bab26927bad175bdcdfdab5dd297d5e1c"
      );
      // "token" is the checker
      expect(receipt.logs[0].topics[1]).toEqual(
        ethers.utils.hexZeroPad(checker.address.toLowerCase(), 32)
      );
      // typeId
      // not present, as it would revert if not correct
      // receivedData
      expect(receipt.logs[0].data).toEqual(
        "0x00000000000000000000000000000000000000000000000000000000000000000000000000000000000000000000000000000000000000000000000000000000"
      );

      // event signature "event UniversalReceiver(address indexed from, bytes32 indexed typeId, bytes32 indexed returnedValue, bytes receivedData)"
      // event should come from account account
      expect(receipt.logs[1].address).toEqual(account.address);
      // signature
      expect(receipt.logs[1].topics[0]).toEqual(
        EventSignatures.UniversalReceiver
      );
      // "from" is the checker
      expect(receipt.logs[1].topics[1]).toEqual(
        ethers.utils.hexZeroPad(checker.address.toLowerCase(), 32)
      );
      // typeId
      expect(receipt.logs[1].topics[2]).toEqual(ERC777TokensRecipient);
      // receivedData
      expect(receipt.logs[1].data).toEqual(
        "0x00000000000000000000000000000000000000000000000000000000000000200000000000000000000000000000000000000000000000000000000000000000"
      );
    });

    it("Mint ERC777 and LSP4 to LSP3 account", async () => {
      const owner = accounts[2];
      const account = await new UniversalProfile__factory(owner).deploy(
        owner.address
      );
      const universalReceiverDelegate: UniversalReceiverAddressStore =
        await new UniversalReceiverAddressStore__factory(owner).deploy(
          owner.address
        );

      let tokenOwner = accounts[2];

      let erc777: ERC777UniversalReceiver =
        await new ERC777UniversalReceiver__factory(owner).deploy(
          "MyToken",
          "TKN",
          [tokenOwner.address]
        );
      let digitalCertificate: LSP4DigitalCertificate =
        await new LSP4DigitalCertificate__factory(owner).deploy(
          tokenOwner.address,
          "MyDigitalCloth",
          "DIGICLOTH01",
          []
        );

      let initialERC777Balance = await erc777.balanceOf(account.address);
      let initialdigitalCertificateBalance = await digitalCertificate.balanceOf(
        account.address
      );
      expect(ethers.BigNumber.from(initialERC777Balance).toNumber()).toEqual(0);
      expect(
        ethers.BigNumber.from(initialdigitalCertificateBalance).toNumber()
      ).toEqual(0);

      await erc777.mint(account.address, "50", { from: tokenOwner.address });
      let newERC777Balance = await erc777.balanceOf(account.address);
      expect(ethers.BigNumber.from(newERC777Balance).toNumber()).toEqual(50);

      await digitalCertificate.mint(account.address, "50", {
        from: tokenOwner.address,
      });
      let newDigitalCertificateBalance = await digitalCertificate.balanceOf(
        account.address
      );
      expect(
        ethers.BigNumber.from(newDigitalCertificateBalance).toNumber()
      ).toEqual(50);
    });

    it("Transfer ERC777 and LSP4 to LSP3 account", async () => {
      const owner = accounts[2];
      const account = await new UniversalProfile__factory(owner).deploy(
        owner.address
      );
      const universalReceiverDelegate: UniversalReceiverAddressStore =
        await new UniversalReceiverAddressStore__factory(owner).deploy(
          account.address
        );

      let tokenOwner = accounts[3];

      let erc777: ERC777UniversalReceiver =
        await new ERC777UniversalReceiver__factory(owner).deploy(
          "MyToken",
          "TKN",
          [tokenOwner.address]
        );
      let digitalCertificate: LSP4DigitalCertificate =
        await new LSP4DigitalCertificate__factory(owner).deploy(
          tokenOwner.address,
          "MyDigitalCloth",
          "DIGICLOTH01",
          []
        );

      await erc777.connect(tokenOwner).mint(tokenOwner.address, "100");
      await digitalCertificate
        .connect(tokenOwner)
        .mint(tokenOwner.address, "100");

      let initialERC777Balance = await erc777.callStatic.balanceOf(
        account.address
      );
      let initialdigitalCertificateBalance =
        await digitalCertificate.callStatic.balanceOf(account.address);

      expect(ethers.BigNumber.from(initialERC777Balance).toNumber()).toEqual(0);
      expect(
        ethers.BigNumber.from(initialdigitalCertificateBalance).toNumber()
      ).toEqual(0);

      await erc777.connect(tokenOwner).send(account.address, "50", "0x");
      await erc777.connect(tokenOwner).transfer(account.address, "50");
      await digitalCertificate
        .connect(tokenOwner)
        .send(account.address, "50", "0x");
      await digitalCertificate
        .connect(tokenOwner)
        .transfer(account.address, "50");

      let newERC777Balance = await erc777.callStatic.balanceOf(account.address);
      let newdigitalCertificateBalance =
        await digitalCertificate.callStatic.balanceOf(account.address);
      expect(ethers.BigNumber.from(newERC777Balance).toNumber()).toEqual(100);
      expect(
        ethers.BigNumber.from(newdigitalCertificateBalance).toNumber()
      ).toEqual(100);
    });

    it("Mint ERC777 and LSP4 to LSP3 account and delegate to UniversalReceiverAddressStore", async () => {
      const owner = accounts[2];
      const account = await new UniversalProfile__factory(owner).deploy(
        owner.address
      );
      const universalReceiverDelegate: UniversalReceiverAddressStore =
        await new UniversalReceiverAddressStore__factory(owner).deploy(
          account.address
        );

      // set account2 as new receiver for account1
      await account
        .connect(owner)
        .setData(
          [ERC725YKeys.LSP0["LSP1UniversalReceiverDelegate"]],
          [universalReceiverDelegate.address]
        );

      let tokenOwner = accounts[2];

      let erc777: ERC777UniversalReceiver =
        await new ERC777UniversalReceiver__factory(owner).deploy(
          "MyToken",
          "TKN",
          [tokenOwner.address]
        );
      let digitalCertificate: LSP4DigitalCertificate =
        await new LSP4DigitalCertificate__factory(owner).deploy(
          tokenOwner.address,
          "MyDigitalCloth",
          "DIGICLOTH01",
          []
        );

      expect(await erc777.balanceOf(account.address)).toEqBN(0);
      expect(await digitalCertificate.balanceOf(account.address)).toEqBN(0);

      await erc777.connect(tokenOwner).mint(account.address, "50");
      expect(await erc777.balanceOf(account.address)).toEqBN(50);

      await digitalCertificate.connect(tokenOwner).mint(account.address, "50");
      expect(await digitalCertificate.balanceOf(account.address)).toEqBN(50);

      expect(
        await universalReceiverDelegate.containsAddress(erc777.address)
      ).toBeTruthy();
      expect(
        await universalReceiverDelegate.containsAddress(
          digitalCertificate.address
        )
      ).toBeTruthy();
    });

    it("Transfer ERC777 and LSP4 from LSP3 account with delegate to UniversalReceiverAddressStore", async () => {
      const owner = accounts[2];
      const account = await new UniversalProfile__factory(owner).deploy(
        owner.address
      );
      const universalReceiverDelegate: UniversalReceiverAddressStore =
        await new UniversalReceiverAddressStore__factory(owner).deploy(
          account.address
        );

      // set account2 as new receiver for account1
      await account
        .connect(owner)
        .setData(
          [ERC725YKeys.LSP0["LSP1UniversalReceiverDelegate"]],
          [universalReceiverDelegate.address]
        );

      let tokenOwner = accounts[2];

      let erc777: ERC777UniversalReceiver =
        await new ERC777UniversalReceiver__factory(owner).deploy(
          "MyToken",
          "TKN",
          [tokenOwner.address]
        );
      let digitalCertificate: LSP4DigitalCertificate =
        await new LSP4DigitalCertificate__factory(owner).deploy(
          tokenOwner.address,
          "MyDigitalCloth",
          "DIGICLOTH01",
          []
        );

      await erc777.connect(tokenOwner).mint(tokenOwner.address, "100");
      await digitalCertificate
        .connect(tokenOwner)
        .mint(tokenOwner.address, "100");

      expect(await erc777.balanceOf(account.address)).toEqBN(0);
      expect(await digitalCertificate.balanceOf(account.address)).toEqBN(0);

      await erc777.connect(tokenOwner).send(account.address, "50", "0x");
      await erc777.connect(tokenOwner).transfer(account.address, "50");
      await digitalCertificate
        .connect(tokenOwner)
        .send(account.address, "50", "0x");
      await digitalCertificate
        .connect(tokenOwner)
        .transfer(account.address, "50");

      expect(await erc777.balanceOf(account.address)).toEqBN("100");
      expect(await digitalCertificate.balanceOf(account.address)).toEqBN("100");

      expect(
        await universalReceiverDelegate.containsAddress(erc777.address)
      ).toBeTruthy();
      expect(
        await universalReceiverDelegate.containsAddress(
          digitalCertificate.address
        )
      ).toBeTruthy();
    });

    it("Transfer from ERC777 and LSP4 to account and delegate to UniversalReceiverAddressStore", async () => {
      const owner = accounts[2];
      const account: UniversalReceiverAddressStore =
        await new UniversalProfile__factory(owner).deploy(owner.address);
      const universalReceiverDelegate =
        await new UniversalReceiverAddressStore__factory(owner).deploy(
          account.address
        );

      // set account2 as new receiver for account1
      await account
        .connect(owner)
        .setData(
          [ERC725YKeys.LSP0["LSP1UniversalReceiverDelegate"]],
          [universalReceiverDelegate.address]
        );

      let tokenOwner = accounts[3];

      let erc777: ERC777UniversalReceiver =
        await new ERC777UniversalReceiver__factory(owner).deploy(
          "MyToken",
          "TKN",
          [tokenOwner.address]
        );
      let digitalCertificate: LSP4DigitalCertificate =
        await new LSP4DigitalCertificate__factory(owner).deploy(
          tokenOwner.address,
          "MyDigitalCloth",
          "DIGICLOTH01",
          []
        );

      await erc777.connect(tokenOwner).mint(account.address, "100");
      await digitalCertificate.connect(tokenOwner).mint(account.address, "100");

      expect(await erc777.balanceOf(account.address)).toEqBN(100);
      expect(await digitalCertificate.balanceOf(account.address)).toEqBN(100);

      let abi;
      abi = erc777.interface.encodeFunctionData("send", [
        accounts[4].address,
        "50",
        "0x",
      ]);
      await account
        .connect(owner)
        .execute(OPERATIONS.CALL, erc777.address, 0, abi, {
          gasLimit: 3_000_000,
        });
      abi = erc777.interface.encodeFunctionData("transfer", [
        accounts[4].address,
        "50",
      ]);
      await account
        .connect(owner)
        .execute(OPERATIONS.CALL, erc777.address, 0, abi, {
          gasLimit: 3_000_000,
        });

      abi = digitalCertificate.interface.encodeFunctionData("send", [
        accounts[4].address,
        "50",
        "0x",
      ]);
      await account
        .connect(owner)
        .execute(OPERATIONS.CALL, digitalCertificate.address, 0, abi, {
          gasLimit: 3_000_000,
        });
      abi = digitalCertificate.interface.encodeFunctionData("transfer", [
        accounts[4].address,
        "50",
      ]);
      await account
        .connect(owner)
        .execute(OPERATIONS.CALL, digitalCertificate.address, 0, abi, {
          gasLimit: 3_000_000,
        });

      expect(await erc777.balanceOf(account.address)).toEqBN(0);
      expect(await digitalCertificate.balanceOf(account.address)).toEqBN(0);

      expect(await erc777.balanceOf(accounts[4].address)).toEqBN(100);
      expect(await digitalCertificate.balanceOf(accounts[4].address)).toEqBN(
        100
      );
    });
  }); //Context Universal Receiver

  describe("Using KeyManager as owner", () => {
    let provider = ethers.provider;

    let keyManager: LSP6KeyManager;
    let UniversalProfile: UniversalProfile;
    let owner: SignerWithAddress;
    let signer: SignerWithAddress;
    let thirdParty: SignerWithAddress;

    beforeEach(async () => {
      owner = accounts[6];
      signer = accounts[7];
      thirdParty = accounts[8];
      UniversalProfile = await new UniversalProfile__factory(owner).deploy(
        owner.address
      );
      keyManager = await new LSP6KeyManager__factory(owner).deploy(
        UniversalProfile.address
      );

      // give all permissions to owner
      await UniversalProfile.connect(owner).setData(
        [
          ERC725YKeys.LSP6["AddressPermissions:Permissions:"] +
            owner.address.substr(2),
        ],
        [ALL_PERMISSIONS_SET]
      );

      // give SIGN permission to signer
      await UniversalProfile.connect(owner).setData(
        [
          ERC725YKeys.LSP6["AddressPermissions:Permissions:"] +
            signer.address.substr(2),
        ],
        [ethers.utils.hexZeroPad(PERMISSIONS.SIGN, 32)]
      );
      // give CALL permission to non-signer
      await UniversalProfile.connect(owner).setData(
        [
          ERC725YKeys.LSP6["AddressPermissions:Permissions:"] +
            thirdParty.address.substr(2),
        ],
        ["0x08"]
      );

      await UniversalProfile.connect(owner).transferOwnership(
        keyManager.address
      );
    });

    it("Accounts should have owner as KeyManager", async () => {
      const idOwner = await UniversalProfile.callStatic.owner();
      expect(idOwner).toEqual(keyManager.address);
    });

    describe("ERC1271 from KeyManager", () => {
      it("Can verify signature from owner on KeyManager", async () => {
        const dataToSign = "0xcafecafe";
        const messageHash = ethers.utils.hashMessage(dataToSign);
        const signature = await owner.signMessage(dataToSign);

        const result = await keyManager.callStatic.isValidSignature(
          messageHash,
          signature
        );
        expect(result).toEqual(ERC1271.MAGIC_VALUE);
      });

      it("Can verify signature from signer on KeyManager", async () => {
        const dataToSign = "0xbeefbeef";
        const messageHash = ethers.utils.hashMessage(dataToSign);
        const signature = await signer.signMessage(dataToSign);

        const result = await keyManager.callStatic.isValidSignature(
          messageHash,
          signature
        );
        expect(result).toEqual(ERC1271.MAGIC_VALUE);
      });

      it("Should fail when verifying signature from address with no SIGN permission", async () => {
        const dataToSign = "0xabcdabcd";
        const messageHash = ethers.utils.hashMessage(dataToSign);
        const signature = await thirdParty.signMessage(dataToSign);

        const result = await keyManager.callStatic.isValidSignature(
          messageHash,
          signature
        );
        expect(result).toEqual(ERC1271.FAIL_VALUE);
      });
    });

    // KeyManager can execute on behalf of identity
    it("Keymanager can execute on behalf of identity", async () => {
      const dest = accounts[1];
      const amount = ethers.utils.parseEther("3");

      // Fund Accounts contract
      await owner.sendTransaction({
        to: UniversalProfile.address,
        value: amount,
      });

      //   Initial Balances
      const destBalance = await provider.getBalance(dest.address);
      const idBalance = await provider.getBalance(UniversalProfile.address);
      const managerBalance = await provider.getBalance(keyManager.address);

      let abi = UniversalProfile.interface.encodeFunctionData("execute", [
        OPERATIONS.CALL,
        dest.address,
        amount,
        "0x00",
      ]);

      await keyManager.connect(owner).execute(abi);

      const destBalanceFinal = await provider.getBalance(dest.address);
      const idBalanceFinal = await provider.getBalance(
        UniversalProfile.address
      );
      const managerBalanceFinal = await provider.getBalance(keyManager.address);

      expect(managerBalance).toEqual(managerBalanceFinal); // "manager balance shouldn't have changed"
      expect(destBalance.add(amount)).toEqual(destBalanceFinal); // "Destination address should have recived amount"
      expect(idBalance.sub(amount)).toEqual(idBalanceFinal);
    });
  });
});<|MERGE_RESOLUTION|>--- conflicted
+++ resolved
@@ -57,11 +57,7 @@
 
   describe("ERC165", () => {
     it("Supports ERC165", async () => {
-<<<<<<< HEAD
-      const interfaceID = "0x01ffc9a7";
-=======
       const interfaceID = INTERFACE_IDS.ERC165;
->>>>>>> b5b3eca4
       const result = await UniversalProfile.callStatic.supportsInterface(
         interfaceID
       );
@@ -70,11 +66,7 @@
     });
 
     it("Supports ERC725X", async () => {
-<<<<<<< HEAD
-      const interfaceID = "0x44c028fe";
-=======
       const interfaceID = INTERFACE_IDS.ERC725X;
->>>>>>> b5b3eca4
       const result = await UniversalProfile.callStatic.supportsInterface(
         interfaceID
       );
@@ -83,11 +75,7 @@
     });
 
     it("Supports ERC725Y", async () => {
-<<<<<<< HEAD
-      const interfaceID = "0x5a988c0f";
-=======
       const interfaceID = INTERFACE_IDS.ERC725Y;
->>>>>>> b5b3eca4
       const result = await UniversalProfile.callStatic.supportsInterface(
         interfaceID
       );
@@ -96,11 +84,7 @@
     });
 
     it("Supports ERC1271", async () => {
-<<<<<<< HEAD
-      const interfaceID = "0x1626ba7e";
-=======
       const interfaceID = INTERFACE_IDS.ERC1271;
->>>>>>> b5b3eca4
       const result = await UniversalProfile.callStatic.supportsInterface(
         interfaceID
       );
@@ -109,11 +93,7 @@
     });
 
     it("Supports LSP1", async () => {
-<<<<<<< HEAD
-      const interfaceID = "0x6bb56a14";
-=======
       const interfaceID = INTERFACE_IDS.LSP1;
->>>>>>> b5b3eca4
       const result = await UniversalProfile.callStatic.supportsInterface(
         interfaceID
       );
