import { SignerWithAddress } from "@nomiclabs/hardhat-ethers/signers";
import { ethers } from "hardhat";
import { calculateCreate2 } from "eth-create2-calculator";

import {
  UniversalProfile,
  UniversalProfile__factory,
  LSP6KeyManager,
  LSP6KeyManager__factory,
  UniversalReceiverAddressStore,
  UniversalReceiverAddressStore__factory,
  UniversalReceiverTester,
  UniversalReceiverTester__factory,
  ERC777UniversalReceiver,
  ERC777UniversalReceiver__factory,
  ExternalERC777UniversalReceiverTester,
  ExternalERC777UniversalReceiverTester__factory,
  LSP4DigitalCertificate,
  LSP4DigitalCertificate__factory,
} from "../types";

// constants
import {
  INTERFACE_IDS,
  SupportedStandards,
  ERC725YKeys,
  EventSignatures,
  ALL_PERMISSIONS_SET,
  OPERATIONS,
  PERMISSIONS,
  ERC1271,
} from "../constants";

// helpers
import { RANDOM_BYTES32, ERC777TokensRecipient } from "./utils/helpers";

describe("UniversalProfile", () => {
  let accounts: SignerWithAddress[];
  let UniversalProfile: UniversalProfile;

  let owner: SignerWithAddress;

  beforeAll(async () => {
    accounts = await ethers.getSigners();
    owner = accounts[2];
    UniversalProfile = await new UniversalProfile__factory(owner).deploy(
      owner.address
    );
  });

  describe("Accounts Deployment", () => {
    it("Deploys correctly, and compare owners", async () => {
      const idOwner = await UniversalProfile.callStatic.owner();
      expect(idOwner).toEqual(owner.address);
    });
  });

  describe("ERC165", () => {
    it("Supports ERC165", async () => {
<<<<<<< HEAD
      const interfaceID = "0x01ffc9a7";
=======
      const interfaceID = INTERFACE_IDS.ERC165;
>>>>>>> 6e1ed3ae
      const result = await UniversalProfile.callStatic.supportsInterface(
        interfaceID
      );

      expect(result).toBeTruthy();
    });

    it("Supports ERC725X", async () => {
<<<<<<< HEAD
      const interfaceID = "0x44c028fe";
=======
      const interfaceID = INTERFACE_IDS.ERC725X;
>>>>>>> 6e1ed3ae
      const result = await UniversalProfile.callStatic.supportsInterface(
        interfaceID
      );

      expect(result).toBeTruthy();
    });

    it("Supports ERC725Y", async () => {
<<<<<<< HEAD
      const interfaceID = "0x5a988c0f";
=======
      const interfaceID = INTERFACE_IDS.ERC725Y;
>>>>>>> 6e1ed3ae
      const result = await UniversalProfile.callStatic.supportsInterface(
        interfaceID
      );

      expect(result).toBeTruthy();
    });

    it("Supports ERC1271", async () => {
<<<<<<< HEAD
      const interfaceID = "0x1626ba7e";
=======
      const interfaceID = INTERFACE_IDS.ERC1271;
>>>>>>> 6e1ed3ae
      const result = await UniversalProfile.callStatic.supportsInterface(
        interfaceID
      );

      expect(result).toBeTruthy();
    });

    it("Supports LSP1", async () => {
<<<<<<< HEAD
      const interfaceID = "0x6bb56a14";
=======
      const interfaceID = INTERFACE_IDS.LSP1;
>>>>>>> 6e1ed3ae
      const result = await UniversalProfile.callStatic.supportsInterface(
        interfaceID
      );

      expect(result).toBeTruthy();
    });

    it("Should have Key: 'SupportedStandards:LSP3UniversalProfile' set to Value: 'LSP3UniversalProfile'", async () => {
      const owner = accounts[2];
      let [result] = await UniversalProfile.callStatic.getData([
        SupportedStandards.LSP3UniversalProfile.key,
      ]);
      expect(result).toEqual(SupportedStandards.LSP3UniversalProfile.value);
    });
  });

  describe("ERC1271", () => {
    it("Can verify signature from owner", async () => {
      const signer = accounts[9];
      const account = await new UniversalProfile__factory(owner).deploy(
        signer.address
      );

      const dataToSign = "0xcafecafe";
      const messageHash = ethers.utils.hashMessage(dataToSign);
      const signature = await signer.signMessage(dataToSign);

      const result = await account.callStatic.isValidSignature(
        messageHash,
        signature
      );
      expect(result).toEqual(ERC1271.MAGIC_VALUE);
    });

    it("Should fail when verifying signature from not-owner", async () => {
      const owner = accounts[2];
      const signer = accounts[9];

      const account = await new UniversalProfile__factory(owner).deploy(
        owner.address
      );
      const dataToSign = "0xcafecafe";
      const messageHash = ethers.utils.hashMessage(dataToSign);
      const signature = await signer.signMessage(dataToSign);

      const result = await account.callStatic.isValidSignature(
        messageHash,
        signature
      );
      expect(result).toEqual(ERC1271.FAIL_VALUE);
    });
  });

  describe("Storage test", () => {
    let abiCoder = ethers.utils.defaultAbiCoder;
    let count = 1000000000;

    it("Create account", async () => {
      const owner = accounts[2];
      const newaccount = await new UniversalProfile__factory(owner).deploy(
        owner.address
      );

      expect(await newaccount.callStatic.owner()).toEqual(owner.address);
    });

    /**
     * The UniversalProfile storage already contains one key-value pair after deployment
     *  key: 0xeafec4d89fa9619884b6b89135626455000000000000000000000000abe425d6 (SupportedStandards:LSP3UniversalProfile)
     *  value: 0xabe425d6
     *
     * This is set within the contract's constructor
     */
    it("Store 32 bytes item 2", async () => {
      let key = abiCoder.encode(
        ["bytes32"],
        [ethers.utils.hexZeroPad("0x" + (count++).toString(16), 32)]
      );
      let value = "0x" + (count++).toString(16);

      await UniversalProfile.connect(owner).setData([key], [value]);

      let [result] = await UniversalProfile.callStatic.getData([key]);
      expect(result).toEqual(value);
    });

    it("Store 32 bytes item 3", async () => {
      let key = abiCoder.encode(
        ["bytes32"],
        [ethers.utils.hexZeroPad("0x" + (count++).toString(16), 32)]
      );
      let value = "0x" + (count++).toString(16);

      await UniversalProfile.connect(owner).setData([key], [value]);

      let [result] = await UniversalProfile.callStatic.getData([key]);
      expect(result).toEqual(value);
    });

    it("Store 32 bytes item 4", async () => {
      let key = abiCoder.encode(
        ["bytes32"],
        [ethers.utils.hexZeroPad("0x" + (count++).toString(16), 32)]
      );
      let value = "0x" + (count++).toString(16);

      await UniversalProfile.connect(owner).setData([key], [value]);

      let [result] = await UniversalProfile.callStatic.getData([key]);
      expect(result).toEqual(value);
    });

    it("Store 32 bytes item 5", async () => {
      let owner = accounts[2];

      let key = abiCoder.encode(
        ["bytes32"],
        [ethers.utils.hexZeroPad("0x" + (count++).toString(16), 32)]
      );
      let value = "0x" + (count++).toString(16);

      await UniversalProfile.connect(owner).setData([key], [value]);

      let [result] = await UniversalProfile.callStatic.getData([key]);
      expect(result).toEqual(value);
    });

    it("Store a long URL as bytes item 6: https://www.google.com/url?sa=i&url=https%3A%2F%2Ftwitter.com%2Ffeindura&psig=AOvVaw21YL9Wg3jSaEXMHyITcWDe&ust=1593272505347000&source=images&cd=vfe&ved=0CAIQjRxqFwoTCKD-guDon-oCFQAAAAAdAAAAABAD", async () => {
      let key = abiCoder.encode(
        ["bytes32"],
        [ethers.utils.hexZeroPad("0x" + (count++).toString(16), 32)]
      );
      let value = ethers.utils.hexlify(
        ethers.utils.toUtf8Bytes(
          "https://www.google.com/url?sa=i&url=https%3A%2F%2Ftwitter.com%2Ffeindura&psig=AOvVaw21YL9Wg3jSaEXMHyITcWDe&ust=1593272505347000&source=images&cd=vfe&ved=0CAIQjRxqFwoTCKD-guDon-oCFQAAAAAdAAAAABAD"
        )
      );
      await UniversalProfile.connect(owner).setData([key], [value]);

      let [result] = await UniversalProfile.getData([key]);
      expect(result).toEqual(value);
    });

    it("Store 32 bytes item 7", async () => {
      let key = abiCoder.encode(
        ["bytes32"],
        [ethers.utils.hexZeroPad("0x" + count.toString(16), 32)]
      );
      let value = "0x" + count.toString(16);

      await UniversalProfile.connect(owner).setData([key], [value]);

      let [result] = await UniversalProfile.getData([key]);
      expect(result).toEqual(value);
    });

    it("dataCount should be 7", async () => {
      // 7 because the LSP3UniversalProfile-type is already set by the UniversalProfile implementation
      let result = await UniversalProfile.callStatic.allDataKeys();
      expect(result.length).toEqual(7);
    });

    it("Update 32 bytes item 7", async () => {
      let key = abiCoder.encode(
        ["bytes32"],
        [ethers.utils.hexZeroPad("0x" + count.toString(16), 32)]
      );

      let value = "0x" + count.toString(16);
      await UniversalProfile.connect(owner).setData([key], [value]);

      let [result] = await UniversalProfile.getData([key]);
      expect(result).toEqual(value);
    });

    it("dataCount should remain 7", async () => {
      let result = await UniversalProfile.callStatic.allDataKeys();
      expect(result.length).toEqual(7);
    });

    it("Store multiple 32 bytes item 8-10", async () => {
      let keys = [];
      let values = [];
      // increase
      count++;
      for (let i = 7; i <= 9; i++) {
        let key = abiCoder.encode(
          ["bytes32"],
          [ethers.utils.hexZeroPad("0x" + (count++).toString(16), 32)]
        );

        let value = "0x" + (count++).toString(16);
        keys.push(key);
        values.push(value);
      }

      // no need to wrap in square brackets here, as `keys` and `values` are arrays
      await UniversalProfile.connect(owner).setData(keys, values);
      let result = await UniversalProfile.callStatic.getData(keys);
      expect(result).toEqual(values);
    });

    it("dataCount should be 10", async () => {
      let keys = await UniversalProfile.allDataKeys();
      expect(keys.length).toEqual(10);
    });
  });

  describe("Interactions with Accounts contracts", () => {
    let abiCoder = ethers.utils.defaultAbiCoder;
    let provider = ethers.provider;

    let owner: SignerWithAddress;
    let newOwner: SignerWithAddress;
    let account: UniversalProfile;

    beforeEach(async () => {
      owner = accounts[3];
      newOwner = accounts[5];
      account = await new UniversalProfile__factory(owner).deploy(
        owner.address
      );
    });

    it("Upgrade ownership correctly", async () => {
      await account.connect(owner).transferOwnership(newOwner.address);
      const idOwner = await account.callStatic.owner();

      expect(idOwner).toEqual(newOwner.address);
    });

    it("Refuse upgrades from non-onwer", async () => {
      await expect(
        account.connect(newOwner).transferOwnership(newOwner.address)
      ).toBeRevertedWith("Ownable: caller is not the owner");
    });

    it("Owner can set data", async () => {
      let key = abiCoder.encode(
        ["bytes32"],
        [
          ethers.utils.hexZeroPad(
            ethers.utils.hexlify(ethers.utils.toUtf8Bytes("Important Data")),
            32
          ),
        ]
      );
      let data = ethers.utils.hexlify(
        ethers.utils.toUtf8Bytes("Important Data")
      );

      await account.connect(owner).setData([key], [data]);

      let [fetchedData] = await account.getData([key]);

      expect(data).toEqual(fetchedData);
    });

    it("Fails when non-owner sets data", async () => {
      let key = abiCoder.encode(
        ["bytes32"],
        [
          ethers.utils.hexZeroPad(
            ethers.utils.hexlify(ethers.utils.toUtf8Bytes("Important Data")),
            32
          ),
        ]
      );
      let data = ethers.utils.hexlify(
        ethers.utils.toUtf8Bytes("Important Data")
      );

      await expect(
        account.connect(newOwner).setData([key], [data])
      ).toBeRevertedWith("Ownable: caller is not the owner");
    });

    it("Fails when non-owner sets data", async () => {
      let key = abiCoder.encode(
        ["bytes32"],
        [
          ethers.utils.hexZeroPad(
            ethers.utils.hexlify(ethers.utils.toUtf8Bytes("Important Data")),
            32
          ),
        ]
      );
      let data = ethers.utils.hexlify(
        ethers.utils.toUtf8Bytes("Important Data")
      );

      await expect(
        account.connect(newOwner).setData([key], [data])
      ).toBeRevertedWith("Ownable: caller is not the owner");
    });

    it("Allows owner to execute calls", async () => {
      const dest = accounts[6];
      const amount = ethers.utils.parseEther("10");

      await owner.sendTransaction({
        to: account.address,
        value: amount,
      });

      const destBalance = await provider.getBalance(dest.address);

      await account
        .connect(owner)
        .execute(OPERATIONS.CALL, dest.address, amount, "0x00");

      const finalBalance = await provider.getBalance(dest.address);

      expect(ethers.BigNumber.from(destBalance).add(amount)).toEqual(
        ethers.BigNumber.from(finalBalance)
      );
    });

    it("Fails with non-owner executing", async () => {
      const dest = accounts[6];
      const amount = ethers.utils.parseEther("10");

      // send money to the account
      await owner.sendTransaction({
        to: account.address,
        value: amount,
      });

      // try to move it away
      await expect(
        account
          .connect(newOwner)
          .execute(OPERATIONS.CALL, dest.address, amount, "0x")
      ).toBeRevertedWith("Ownable: caller is not the owner");
    });

    it("Allows owner to execute create", async () => {
      let transaction = await account
        .connect(owner)
        .execute(
          OPERATIONS.CREATE,
          "0x0000000000000000000000000000000000000000",
          "0",
          "0x608060405234801561001057600080fd5b506040516105f93803806105f98339818101604052602081101561003357600080fd5b810190808051906020019092919050505080600160006101000a81548173ffffffffffffffffffffffffffffffffffffffff021916908373ffffffffffffffffffffffffffffffffffffffff16021790555050610564806100956000396000f3fe60806040526004361061003f5760003560e01c806344c028fe1461004157806354f6127f146100fb578063749ebfb81461014a5780638da5cb5b1461018f575b005b34801561004d57600080fd5b506100f96004803603608081101561006457600080fd5b8101908080359060200190929190803573ffffffffffffffffffffffffffffffffffffffff16906020019092919080359060200190929190803590602001906401000000008111156100b557600080fd5b8201836020820111156100c757600080fd5b803590602001918460018302840111640100000000831117156100e957600080fd5b90919293919293905050506101e6565b005b34801561010757600080fd5b506101346004803603602081101561011e57600080fd5b81019080803590602001909291905050506103b7565b6040518082815260200191505060405180910390f35b34801561015657600080fd5b5061018d6004803603604081101561016d57600080fd5b8101908080359060200190929190803590602001909291905050506103d3565b005b34801561019b57600080fd5b506101a46104df565b604051808273ffffffffffffffffffffffffffffffffffffffff1673ffffffffffffffffffffffffffffffffffffffff16815260200191505060405180910390f35b600160009054906101000a900473ffffffffffffffffffffffffffffffffffffffff1673ffffffffffffffffffffffffffffffffffffffff163373ffffffffffffffffffffffffffffffffffffffff16146102a9576040517f08c379a00000000000000000000000000000000000000000000000000000000081526004018080602001828103825260128152602001807f6f6e6c792d6f776e65722d616c6c6f776564000000000000000000000000000081525060200191505060405180910390fd5b600085141561030757610301848484848080601f016020809104026020016040519081016040528093929190818152602001838380828437600081840152601f19601f82011690508083019250505050505050610505565b506103b0565b60018514156103aa57600061035f83838080601f016020809104026020016040519081016040528093929190818152602001838380828437600081840152601f19601f8201169050808301925050505050505061051d565b90508073ffffffffffffffffffffffffffffffffffffffff167fcf78cf0d6f3d8371e1075c69c492ab4ec5d8cf23a1a239b6a51a1d00be7ca31260405160405180910390a2506103af565b600080fd5b5b5050505050565b6000806000838152602001908152602001600020549050919050565b600160009054906101000a900473ffffffffffffffffffffffffffffffffffffffff1673ffffffffffffffffffffffffffffffffffffffff163373ffffffffffffffffffffffffffffffffffffffff1614610496576040517f08c379a00000000000000000000000000000000000000000000000000000000081526004018080602001828103825260128152602001807f6f6e6c792d6f776e65722d616c6c6f776564000000000000000000000000000081525060200191505060405180910390fd5b806000808481526020019081526020016000208190555080827f35553580e4553c909abeb5764e842ce1f93c45f9f614bde2a2ca5f5b7b7dc0fb60405160405180910390a35050565b600160009054906101000a900473ffffffffffffffffffffffffffffffffffffffff1681565b600080600083516020850186885af190509392505050565b60008151602083016000f0905091905056fea265627a7a723158207fb9c8d804ca4e17aec99dbd7aab0a61583b56ebcbcb7e05589f97043968644364736f6c634300051100320000000000000000000000009501234ef8368466383d698c7fe7bd5ded85b4f6"
        );

      let receipt = await transaction.wait();
      expect(receipt.events[0].event).toEqual("ContractCreated");
    });

    // TODO test delegateCall

    it("Allows owner to execute create2", async () => {
      let salt =
        "0xcafecafecafecafecafecafecafecafecafecafecafecafecafecafecafecafe";
      let contractBytecode =
        "0x608060405234801561001057600080fd5b506040516105f93803806105f98339818101604052602081101561003357600080fd5b810190808051906020019092919050505080600160006101000a81548173ffffffffffffffffffffffffffffffffffffffff021916908373ffffffffffffffffffffffffffffffffffffffff16021790555050610564806100956000396000f3fe60806040526004361061003f5760003560e01c806344c028fe1461004157806354f6127f146100fb578063749ebfb81461014a5780638da5cb5b1461018f575b005b34801561004d57600080fd5b506100f96004803603608081101561006457600080fd5b8101908080359060200190929190803573ffffffffffffffffffffffffffffffffffffffff16906020019092919080359060200190929190803590602001906401000000008111156100b557600080fd5b8201836020820111156100c757600080fd5b803590602001918460018302840111640100000000831117156100e957600080fd5b90919293919293905050506101e6565b005b34801561010757600080fd5b506101346004803603602081101561011e57600080fd5b81019080803590602001909291905050506103b7565b6040518082815260200191505060405180910390f35b34801561015657600080fd5b5061018d6004803603604081101561016d57600080fd5b8101908080359060200190929190803590602001909291905050506103d3565b005b34801561019b57600080fd5b506101a46104df565b604051808273ffffffffffffffffffffffffffffffffffffffff1673ffffffffffffffffffffffffffffffffffffffff16815260200191505060405180910390f35b600160009054906101000a900473ffffffffffffffffffffffffffffffffffffffff1673ffffffffffffffffffffffffffffffffffffffff163373ffffffffffffffffffffffffffffffffffffffff16146102a9576040517f08c379a00000000000000000000000000000000000000000000000000000000081526004018080602001828103825260128152602001807f6f6e6c792d6f776e65722d616c6c6f776564000000000000000000000000000081525060200191505060405180910390fd5b600085141561030757610301848484848080601f016020809104026020016040519081016040528093929190818152602001838380828437600081840152601f19601f82011690508083019250505050505050610505565b506103b0565b60018514156103aa57600061035f83838080601f016020809104026020016040519081016040528093929190818152602001838380828437600081840152601f19601f8201169050808301925050505050505061051d565b90508073ffffffffffffffffffffffffffffffffffffffff167fcf78cf0d6f3d8371e1075c69c492ab4ec5d8cf23a1a239b6a51a1d00be7ca31260405160405180910390a2506103af565b600080fd5b5b5050505050565b6000806000838152602001908152602001600020549050919050565b600160009054906101000a900473ffffffffffffffffffffffffffffffffffffffff1673ffffffffffffffffffffffffffffffffffffffff163373ffffffffffffffffffffffffffffffffffffffff1614610496576040517f08c379a00000000000000000000000000000000000000000000000000000000081526004018080602001828103825260128152602001807f6f6e6c792d6f776e65722d616c6c6f776564000000000000000000000000000081525060200191505060405180910390fd5b806000808481526020019081526020016000208190555080827f35553580e4553c909abeb5764e842ce1f93c45f9f614bde2a2ca5f5b7b7dc0fb60405160405180910390a35050565b600160009054906101000a900473ffffffffffffffffffffffffffffffffffffffff1681565b600080600083516020850186885af190509392505050565b60008151602083016000f0905091905056fea265627a7a723158207fb9c8d804ca4e17aec99dbd7aab0a61583b56ebcbcb7e05589f97043968644364736f6c634300051100320000000000000000000000009501234ef8368466383d698c7fe7bd5ded85b4f6";
      let preComputedAddress = calculateCreate2(
        account.address,
        salt,
        contractBytecode
      );

      // deploy with added 32 bytes salt
      let transaction = await account.connect(owner).execute(
        OPERATIONS.CREATE2,
        "0x0000000000000000000000000000000000000000",
        "0",
        contractBytecode + salt.substr(2), // 32 bytes salt
        { from: owner.address, gasLimit: 3_000_000 }
      );

      let receipt = await transaction.wait();

      expect(receipt.events[0].event).toEqual("ContractCreated");
      expect(receipt.events[0].args._contractAddress).toEqual(
        preComputedAddress
      );
    });

    it("Allow account to receive native tokens", async () => {
      const amount = ethers.utils.parseEther("10");

      // send money to the account
      await newOwner.sendTransaction({
        to: account.address,
        value: amount,
      });

      expect(await provider.getBalance(account.address)).toEqual(amount);
    });
  });

  describe("Universal Receiver", () => {
    /**
     * @debug
     * Expected: "0x54b98940949b5ac0325c889c84db302d4e18faec431b48bdc81706bfe482cfbd"
     * Received: "0x8187df79ab47ad16102e7bc8760349a115b3ba9869b8cedd78996f930ac9cac3"
     */
    it("Call account and check for 'UniversalReceiver' event", async () => {
      const owner = accounts[2];
      const account = await new UniversalProfile__factory(owner).deploy(
        owner.address
      );
      // use the checker contract to call account
      let checker: UniversalReceiverTester =
        await new UniversalReceiverTester__factory(owner).deploy();

      let transaction = await checker
        .connect(owner)
        .callImplementationAndReturn(account.address, RANDOM_BYTES32);
      let receipt = await transaction.wait();

      // event should come from account
      expect(receipt.logs[0].address).toEqual(account.address);
      // event signature
      expect(receipt.logs[0].topics[0]).toEqual(
<<<<<<< HEAD
        EventSignatures.LSP1["UniversalReceiver"]
=======
        EventSignatures.UniversalReceiver
>>>>>>> 6e1ed3ae
      );
      // from
      expect(receipt.logs[0].topics[1]).toEqual(
        ethers.utils.hexZeroPad(checker.address.toLowerCase(), 32)
      );
      // typeId
      expect(receipt.logs[0].topics[2]).toEqual(RANDOM_BYTES32);
      // receivedData
      expect(receipt.logs[0].data).toEqual(
        "0x00000000000000000000000000000000000000000000000000000000000000200000000000000000000000000000000000000000000000000000000000000000"
      );
    });

    /**
     * @debug
     * Expected: "0x54b98940949b5ac0325c889c84db302d4e18faec431b48bdc81706bfe482cfbd"
     * Received: "0x8187df79ab47ad16102e7bc8760349a115b3ba9869b8cedd78996f930ac9cac3"
     */
    it("Call account and check for 'ReceivedERC777' event in external account", async () => {
      const owner = accounts[2];
      const account = await new UniversalProfile__factory(owner).deploy(
        owner.address
      );
      const externalUniversalReceiver: ExternalERC777UniversalReceiverTester =
        await new ExternalERC777UniversalReceiverTester__factory(
          owner
        ).deploy();

      // set account2 as new receiver for account1
      await account
        .connect(owner)
        .setData(
          [ERC725YKeys.LSP0["LSP1UniversalReceiverDelegate"]],
          [externalUniversalReceiver.address]
        );

      // use the checker contract to call account
      let checker: UniversalReceiverTester =
        await new UniversalReceiverTester__factory(owner).deploy();
      let transaction = await checker.callImplementationAndReturn(
        account.address,
        ERC777TokensRecipient
      );
      let receipt = await transaction.wait();

      console.log("accounts[2] (owner): ", owner.address);
      console.log("account (UP): ", account.address);
      console.log(
        "externalUniversalReceiver: ",
        externalUniversalReceiver.address
      );
      console.log("checker: ", checker.address);

      // event signature "event ReceivedERC777(address indexed token, address indexed _operator, address indexed _from, address _to, uint256 _amount)"
      // event should come from account externalUniversalReceiver
      expect(receipt.logs[0].address).toEqual(
        externalUniversalReceiver.address
      );
      // signature
      expect(receipt.logs[0].topics[0]).toEqual(
        EventSignatures.Helpers["ReceivedERC777"]
      );
      // "token" is the checker
      expect(receipt.logs[0].topics[1]).toEqual(
        ethers.utils.hexZeroPad(checker.address.toLowerCase(), 32)
      );
      // typeId
      // not present, as it would revert if not correct
      // receivedData
      expect(receipt.logs[0].data).toEqual(
        "0x00000000000000000000000000000000000000000000000000000000000000000000000000000000000000000000000000000000000000000000000000000000"
      );

      // event signature "event UniversalReceiver(address indexed from, bytes32 indexed typeId, bytes32 indexed returnedValue, bytes receivedData)"
      // event should come from account account
      expect(receipt.logs[1].address).toEqual(account.address);
      // signature
      expect(receipt.logs[1].topics[0]).toEqual(
<<<<<<< HEAD
        EventSignatures.LSP1["UniversalReceiver"]
=======
        EventSignatures.UniversalReceiver
>>>>>>> 6e1ed3ae
      );
      // "from" is the checker
      expect(receipt.logs[1].topics[1]).toEqual(
        ethers.utils.hexZeroPad(checker.address.toLowerCase(), 32)
      );
      // typeId
      expect(receipt.logs[1].topics[2]).toEqual(ERC777TokensRecipient);
      // receivedData
      expect(receipt.logs[1].data).toEqual(
        "0x00000000000000000000000000000000000000000000000000000000000000200000000000000000000000000000000000000000000000000000000000000000"
      );
    });

    it("Mint ERC777 and LSP4 to LSP3 account", async () => {
      const owner = accounts[2];
      const account = await new UniversalProfile__factory(owner).deploy(
        owner.address
      );
      const universalReceiverDelegate: UniversalReceiverAddressStore =
        await new UniversalReceiverAddressStore__factory(owner).deploy(
          owner.address
        );

      let tokenOwner = accounts[2];

      let erc777: ERC777UniversalReceiver =
        await new ERC777UniversalReceiver__factory(owner).deploy(
          "MyToken",
          "TKN",
          [tokenOwner.address]
        );
      let digitalCertificate: LSP4DigitalCertificate =
        await new LSP4DigitalCertificate__factory(owner).deploy(
          tokenOwner.address,
          "MyDigitalCloth",
          "DIGICLOTH01",
          []
        );

      let initialERC777Balance = await erc777.balanceOf(account.address);
      let initialdigitalCertificateBalance = await digitalCertificate.balanceOf(
        account.address
      );
      expect(ethers.BigNumber.from(initialERC777Balance).toNumber()).toEqual(0);
      expect(
        ethers.BigNumber.from(initialdigitalCertificateBalance).toNumber()
      ).toEqual(0);

      await erc777.mint(account.address, "50", { from: tokenOwner.address });
      let newERC777Balance = await erc777.balanceOf(account.address);
      expect(ethers.BigNumber.from(newERC777Balance).toNumber()).toEqual(50);

      await digitalCertificate.mint(account.address, "50", {
        from: tokenOwner.address,
      });
      let newDigitalCertificateBalance = await digitalCertificate.balanceOf(
        account.address
      );
      expect(
        ethers.BigNumber.from(newDigitalCertificateBalance).toNumber()
      ).toEqual(50);
    });

    it("Transfer ERC777 and LSP4 to LSP3 account", async () => {
      const owner = accounts[2];
      const account = await new UniversalProfile__factory(owner).deploy(
        owner.address
      );
      const universalReceiverDelegate: UniversalReceiverAddressStore =
        await new UniversalReceiverAddressStore__factory(owner).deploy(
          account.address
        );

      let tokenOwner = accounts[3];

      let erc777: ERC777UniversalReceiver =
        await new ERC777UniversalReceiver__factory(owner).deploy(
          "MyToken",
          "TKN",
          [tokenOwner.address]
        );
      let digitalCertificate: LSP4DigitalCertificate =
        await new LSP4DigitalCertificate__factory(owner).deploy(
          tokenOwner.address,
          "MyDigitalCloth",
          "DIGICLOTH01",
          []
        );

      await erc777.connect(tokenOwner).mint(tokenOwner.address, "100");
      await digitalCertificate
        .connect(tokenOwner)
        .mint(tokenOwner.address, "100");

      let initialERC777Balance = await erc777.callStatic.balanceOf(
        account.address
      );
      let initialdigitalCertificateBalance =
        await digitalCertificate.callStatic.balanceOf(account.address);

      expect(ethers.BigNumber.from(initialERC777Balance).toNumber()).toEqual(0);
      expect(
        ethers.BigNumber.from(initialdigitalCertificateBalance).toNumber()
      ).toEqual(0);

      await erc777.connect(tokenOwner).send(account.address, "50", "0x");
      await erc777.connect(tokenOwner).transfer(account.address, "50");
      await digitalCertificate
        .connect(tokenOwner)
        .send(account.address, "50", "0x");
      await digitalCertificate
        .connect(tokenOwner)
        .transfer(account.address, "50");

      let newERC777Balance = await erc777.callStatic.balanceOf(account.address);
      let newdigitalCertificateBalance =
        await digitalCertificate.callStatic.balanceOf(account.address);
      expect(ethers.BigNumber.from(newERC777Balance).toNumber()).toEqual(100);
      expect(
        ethers.BigNumber.from(newdigitalCertificateBalance).toNumber()
      ).toEqual(100);
    });

    it("Mint ERC777 and LSP4 to LSP3 account and delegate to UniversalReceiverAddressStore", async () => {
      const owner = accounts[2];
      const account = await new UniversalProfile__factory(owner).deploy(
        owner.address
      );
      const universalReceiverDelegate: UniversalReceiverAddressStore =
        await new UniversalReceiverAddressStore__factory(owner).deploy(
          account.address
        );

      // set account2 as new receiver for account1
      await account
        .connect(owner)
        .setData(
          [ERC725YKeys.LSP0["LSP1UniversalReceiverDelegate"]],
          [universalReceiverDelegate.address]
        );

      let tokenOwner = accounts[2];

      let erc777: ERC777UniversalReceiver =
        await new ERC777UniversalReceiver__factory(owner).deploy(
          "MyToken",
          "TKN",
          [tokenOwner.address]
        );
      let digitalCertificate: LSP4DigitalCertificate =
        await new LSP4DigitalCertificate__factory(owner).deploy(
          tokenOwner.address,
          "MyDigitalCloth",
          "DIGICLOTH01",
          []
        );

      expect(await erc777.balanceOf(account.address)).toEqBN(0);
      expect(await digitalCertificate.balanceOf(account.address)).toEqBN(0);

      await erc777.connect(tokenOwner).mint(account.address, "50");
      expect(await erc777.balanceOf(account.address)).toEqBN(50);

      await digitalCertificate.connect(tokenOwner).mint(account.address, "50");
      expect(await digitalCertificate.balanceOf(account.address)).toEqBN(50);

      expect(
        await universalReceiverDelegate.containsAddress(erc777.address)
      ).toBeTruthy();
      expect(
        await universalReceiverDelegate.containsAddress(
          digitalCertificate.address
        )
      ).toBeTruthy();
    });

    it("Transfer ERC777 and LSP4 from LSP3 account with delegate to UniversalReceiverAddressStore", async () => {
      const owner = accounts[2];
      const account = await new UniversalProfile__factory(owner).deploy(
        owner.address
      );
      const universalReceiverDelegate: UniversalReceiverAddressStore =
        await new UniversalReceiverAddressStore__factory(owner).deploy(
          account.address
        );

      // set account2 as new receiver for account1
      await account
        .connect(owner)
        .setData(
          [ERC725YKeys.LSP0["LSP1UniversalReceiverDelegate"]],
          [universalReceiverDelegate.address]
        );

      let tokenOwner = accounts[2];

      let erc777: ERC777UniversalReceiver =
        await new ERC777UniversalReceiver__factory(owner).deploy(
          "MyToken",
          "TKN",
          [tokenOwner.address]
        );
      let digitalCertificate: LSP4DigitalCertificate =
        await new LSP4DigitalCertificate__factory(owner).deploy(
          tokenOwner.address,
          "MyDigitalCloth",
          "DIGICLOTH01",
          []
        );

      await erc777.connect(tokenOwner).mint(tokenOwner.address, "100");
      await digitalCertificate
        .connect(tokenOwner)
        .mint(tokenOwner.address, "100");

      expect(await erc777.balanceOf(account.address)).toEqBN(0);
      expect(await digitalCertificate.balanceOf(account.address)).toEqBN(0);

      await erc777.connect(tokenOwner).send(account.address, "50", "0x");
      await erc777.connect(tokenOwner).transfer(account.address, "50");
      await digitalCertificate
        .connect(tokenOwner)
        .send(account.address, "50", "0x");
      await digitalCertificate
        .connect(tokenOwner)
        .transfer(account.address, "50");

      expect(await erc777.balanceOf(account.address)).toEqBN("100");
      expect(await digitalCertificate.balanceOf(account.address)).toEqBN("100");

      expect(
        await universalReceiverDelegate.containsAddress(erc777.address)
      ).toBeTruthy();
      expect(
        await universalReceiverDelegate.containsAddress(
          digitalCertificate.address
        )
      ).toBeTruthy();
    });

    it("Transfer from ERC777 and LSP4 to account and delegate to UniversalReceiverAddressStore", async () => {
      const owner = accounts[2];
      const account: UniversalReceiverAddressStore =
        await new UniversalProfile__factory(owner).deploy(owner.address);
      const universalReceiverDelegate =
        await new UniversalReceiverAddressStore__factory(owner).deploy(
          account.address
        );

      // set account2 as new receiver for account1
      await account
        .connect(owner)
        .setData(
          [ERC725YKeys.LSP0["LSP1UniversalReceiverDelegate"]],
          [universalReceiverDelegate.address]
        );

      let tokenOwner = accounts[3];

      let erc777: ERC777UniversalReceiver =
        await new ERC777UniversalReceiver__factory(owner).deploy(
          "MyToken",
          "TKN",
          [tokenOwner.address]
        );
      let digitalCertificate: LSP4DigitalCertificate =
        await new LSP4DigitalCertificate__factory(owner).deploy(
          tokenOwner.address,
          "MyDigitalCloth",
          "DIGICLOTH01",
          []
        );

      await erc777.connect(tokenOwner).mint(account.address, "100");
      await digitalCertificate.connect(tokenOwner).mint(account.address, "100");

      expect(await erc777.balanceOf(account.address)).toEqBN(100);
      expect(await digitalCertificate.balanceOf(account.address)).toEqBN(100);

      let abi;
      abi = erc777.interface.encodeFunctionData("send", [
        accounts[4].address,
        "50",
        "0x",
      ]);
      await account
        .connect(owner)
        .execute(OPERATIONS.CALL, erc777.address, 0, abi, {
          gasLimit: 3_000_000,
        });
      abi = erc777.interface.encodeFunctionData("transfer", [
        accounts[4].address,
        "50",
      ]);
      await account
        .connect(owner)
        .execute(OPERATIONS.CALL, erc777.address, 0, abi, {
          gasLimit: 3_000_000,
        });

      abi = digitalCertificate.interface.encodeFunctionData("send", [
        accounts[4].address,
        "50",
        "0x",
      ]);
      await account
        .connect(owner)
        .execute(OPERATIONS.CALL, digitalCertificate.address, 0, abi, {
          gasLimit: 3_000_000,
        });
      abi = digitalCertificate.interface.encodeFunctionData("transfer", [
        accounts[4].address,
        "50",
      ]);
      await account
        .connect(owner)
        .execute(OPERATIONS.CALL, digitalCertificate.address, 0, abi, {
          gasLimit: 3_000_000,
        });

      expect(await erc777.balanceOf(account.address)).toEqBN(0);
      expect(await digitalCertificate.balanceOf(account.address)).toEqBN(0);

      expect(await erc777.balanceOf(accounts[4].address)).toEqBN(100);
      expect(await digitalCertificate.balanceOf(accounts[4].address)).toEqBN(
        100
      );
    });
  }); //Context Universal Receiver

  describe("Using KeyManager as owner", () => {
    let provider = ethers.provider;

    let keyManager: LSP6KeyManager;
    let UniversalProfile: UniversalProfile;
    let owner: SignerWithAddress;
    let signer: SignerWithAddress;
    let thirdParty: SignerWithAddress;

    beforeEach(async () => {
      owner = accounts[6];
      signer = accounts[7];
      thirdParty = accounts[8];
      UniversalProfile = await new UniversalProfile__factory(owner).deploy(
        owner.address
      );
      keyManager = await new LSP6KeyManager__factory(owner).deploy(
        UniversalProfile.address
      );

      // give all permissions to owner
      await UniversalProfile.connect(owner).setData(
        [
<<<<<<< HEAD
          ERC725YKeys.LSP6["AddressPermissions:Permissions"] +
=======
          ERC725YKeys.LSP6["AddressPermissions:Permissions:"] +
>>>>>>> 6e1ed3ae
            owner.address.substr(2),
        ],
        [ALL_PERMISSIONS_SET]
      );

      // give SIGN permission to signer
      await UniversalProfile.connect(owner).setData(
        [
<<<<<<< HEAD
          ERC725YKeys.LSP6["AddressPermissions:Permissions"] +
=======
          ERC725YKeys.LSP6["AddressPermissions:Permissions:"] +
>>>>>>> 6e1ed3ae
            signer.address.substr(2),
        ],
        [ethers.utils.hexZeroPad(PERMISSIONS.SIGN, 32)]
      );
      // give CALL permission to non-signer
      await UniversalProfile.connect(owner).setData(
        [
<<<<<<< HEAD
          ERC725YKeys.LSP6["AddressPermissions:Permissions"] +
=======
          ERC725YKeys.LSP6["AddressPermissions:Permissions:"] +
>>>>>>> 6e1ed3ae
            thirdParty.address.substr(2),
        ],
        ["0x08"]
      );

      await UniversalProfile.connect(owner).transferOwnership(
        keyManager.address
      );
    });

    it("Accounts should have owner as KeyManager", async () => {
      const idOwner = await UniversalProfile.callStatic.owner();
      expect(idOwner).toEqual(keyManager.address);
    });

    describe("ERC1271 from KeyManager", () => {
      it("Can verify signature from owner on KeyManager", async () => {
        const dataToSign = "0xcafecafe";
        const messageHash = ethers.utils.hashMessage(dataToSign);
        const signature = await owner.signMessage(dataToSign);

        const result = await keyManager.callStatic.isValidSignature(
          messageHash,
          signature
        );
        expect(result).toEqual(ERC1271.MAGIC_VALUE);
      });

      it("Can verify signature from signer on KeyManager", async () => {
        const dataToSign = "0xbeefbeef";
        const messageHash = ethers.utils.hashMessage(dataToSign);
        const signature = await signer.signMessage(dataToSign);

        const result = await keyManager.callStatic.isValidSignature(
          messageHash,
          signature
        );
        expect(result).toEqual(ERC1271.MAGIC_VALUE);
      });

      it("Should fail when verifying signature from address with no SIGN permission", async () => {
        const dataToSign = "0xabcdabcd";
        const messageHash = ethers.utils.hashMessage(dataToSign);
        const signature = await thirdParty.signMessage(dataToSign);

        const result = await keyManager.callStatic.isValidSignature(
          messageHash,
          signature
        );
        expect(result).toEqual(ERC1271.FAIL_VALUE);
      });
    });

    // KeyManager can execute on behalf of identity
    it("Keymanager can execute on behalf of identity", async () => {
      const dest = accounts[1];
      const amount = ethers.utils.parseEther("3");

      // Fund Accounts contract
      await owner.sendTransaction({
        to: UniversalProfile.address,
        value: amount,
      });

      //   Initial Balances
      const destBalance = await provider.getBalance(dest.address);
      const idBalance = await provider.getBalance(UniversalProfile.address);
      const managerBalance = await provider.getBalance(keyManager.address);

      let abi = UniversalProfile.interface.encodeFunctionData("execute", [
        OPERATIONS.CALL,
        dest.address,
        amount,
        "0x00",
      ]);

      await keyManager.connect(owner).execute(abi);

      const destBalanceFinal = await provider.getBalance(dest.address);
      const idBalanceFinal = await provider.getBalance(
        UniversalProfile.address
      );
      const managerBalanceFinal = await provider.getBalance(keyManager.address);

      expect(managerBalance).toEqual(managerBalanceFinal); // "manager balance shouldn't have changed"
      expect(destBalance.add(amount)).toEqual(destBalanceFinal); // "Destination address should have recived amount"
      expect(idBalance.sub(amount)).toEqual(idBalanceFinal);
    });
  });
});<|MERGE_RESOLUTION|>--- conflicted
+++ resolved
@@ -57,11 +57,7 @@
 
   describe("ERC165", () => {
     it("Supports ERC165", async () => {
-<<<<<<< HEAD
-      const interfaceID = "0x01ffc9a7";
-=======
       const interfaceID = INTERFACE_IDS.ERC165;
->>>>>>> 6e1ed3ae
       const result = await UniversalProfile.callStatic.supportsInterface(
         interfaceID
       );
@@ -70,11 +66,7 @@
     });
 
     it("Supports ERC725X", async () => {
-<<<<<<< HEAD
-      const interfaceID = "0x44c028fe";
-=======
       const interfaceID = INTERFACE_IDS.ERC725X;
->>>>>>> 6e1ed3ae
       const result = await UniversalProfile.callStatic.supportsInterface(
         interfaceID
       );
@@ -83,11 +75,7 @@
     });
 
     it("Supports ERC725Y", async () => {
-<<<<<<< HEAD
-      const interfaceID = "0x5a988c0f";
-=======
       const interfaceID = INTERFACE_IDS.ERC725Y;
->>>>>>> 6e1ed3ae
       const result = await UniversalProfile.callStatic.supportsInterface(
         interfaceID
       );
@@ -96,11 +84,7 @@
     });
 
     it("Supports ERC1271", async () => {
-<<<<<<< HEAD
-      const interfaceID = "0x1626ba7e";
-=======
       const interfaceID = INTERFACE_IDS.ERC1271;
->>>>>>> 6e1ed3ae
       const result = await UniversalProfile.callStatic.supportsInterface(
         interfaceID
       );
@@ -109,11 +93,7 @@
     });
 
     it("Supports LSP1", async () => {
-<<<<<<< HEAD
-      const interfaceID = "0x6bb56a14";
-=======
       const interfaceID = INTERFACE_IDS.LSP1;
->>>>>>> 6e1ed3ae
       const result = await UniversalProfile.callStatic.supportsInterface(
         interfaceID
       );
@@ -531,11 +511,7 @@
       expect(receipt.logs[0].address).toEqual(account.address);
       // event signature
       expect(receipt.logs[0].topics[0]).toEqual(
-<<<<<<< HEAD
         EventSignatures.LSP1["UniversalReceiver"]
-=======
-        EventSignatures.UniversalReceiver
->>>>>>> 6e1ed3ae
       );
       // from
       expect(receipt.logs[0].topics[1]).toEqual(
@@ -614,11 +590,7 @@
       expect(receipt.logs[1].address).toEqual(account.address);
       // signature
       expect(receipt.logs[1].topics[0]).toEqual(
-<<<<<<< HEAD
         EventSignatures.LSP1["UniversalReceiver"]
-=======
-        EventSignatures.UniversalReceiver
->>>>>>> 6e1ed3ae
       );
       // "from" is the checker
       expect(receipt.logs[1].topics[1]).toEqual(
@@ -972,11 +944,7 @@
       // give all permissions to owner
       await UniversalProfile.connect(owner).setData(
         [
-<<<<<<< HEAD
           ERC725YKeys.LSP6["AddressPermissions:Permissions"] +
-=======
-          ERC725YKeys.LSP6["AddressPermissions:Permissions:"] +
->>>>>>> 6e1ed3ae
             owner.address.substr(2),
         ],
         [ALL_PERMISSIONS_SET]
@@ -985,11 +953,7 @@
       // give SIGN permission to signer
       await UniversalProfile.connect(owner).setData(
         [
-<<<<<<< HEAD
           ERC725YKeys.LSP6["AddressPermissions:Permissions"] +
-=======
-          ERC725YKeys.LSP6["AddressPermissions:Permissions:"] +
->>>>>>> 6e1ed3ae
             signer.address.substr(2),
         ],
         [ethers.utils.hexZeroPad(PERMISSIONS.SIGN, 32)]
@@ -997,11 +961,7 @@
       // give CALL permission to non-signer
       await UniversalProfile.connect(owner).setData(
         [
-<<<<<<< HEAD
           ERC725YKeys.LSP6["AddressPermissions:Permissions"] +
-=======
-          ERC725YKeys.LSP6["AddressPermissions:Permissions:"] +
->>>>>>> 6e1ed3ae
             thirdParty.address.substr(2),
         ],
         ["0x08"]
