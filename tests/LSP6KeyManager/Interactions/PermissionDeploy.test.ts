--- conflicted
+++ resolved
@@ -4,15 +4,7 @@
 import { calculateCreate2 } from 'eth-create2-calculator';
 import { EIP191Signer } from '@lukso/eip191-signer.js';
 
-<<<<<<< HEAD
-import { TargetContract__factory } from '../../../types';
-import {
-  UniversalProfile,
-  UniversalProfile__factory,
-} from '@lukso/universalprofile-contracts/types';
-=======
 import { TargetContract__factory, UniversalProfile__factory } from '../../../types';
->>>>>>> 093a372c
 
 // constants
 import { ERC725YDataKeys } from '../../../constants';
