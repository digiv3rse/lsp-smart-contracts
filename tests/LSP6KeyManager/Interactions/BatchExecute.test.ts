import { expect } from 'chai';
import { ethers } from 'hardhat';

// constants
import { ERC725YDataKeys } from '../../../constants';
import { OPERATION_TYPES } from '@lukso/lsp0-contracts';
import { LSP4_TOKEN_TYPES } from '@lukso/lsp4-contracts';
import { ALL_PERMISSIONS } from '@lukso/lsp6-contracts';

// setup
import { LSP6TestContext } from '../../utils/context';
import { setupKeyManager } from '../../utils/fixtures';
import { abiCoder, provider } from '../../utils/helpers';
<<<<<<< HEAD
import {
  LSP7Mintable,
  LSP7MintableInit,
  LSP7MintableInit__factory,
  LSP7Mintable__factory,
} from '@lukso/lsp7-contracts/types';
=======
import { LSP7Mintable, LSP7MintableInit__factory, LSP7Mintable__factory } from '../../../types';
>>>>>>> 093a372c

export const shouldBehaveLikeBatchExecute = (
  buildContext: (initialFunding?: bigint) => Promise<LSP6TestContext>,
) => {
  let context: LSP6TestContext;

  // a fictional DAI token on LUKSO
  let lyxDaiToken: LSP7Mintable,
    // a basic sample token
    metaCoin: LSP7Mintable,
    // a token that can be used as credits for a LUKSO relay service.
    // Inspired from https://github.com/lykhonis/relayer
    rLyxToken: LSP7Mintable;

  before(async () => {
    context = await buildContext(ethers.parseEther('50'));

    const permissionKeys = [
      ERC725YDataKeys.LSP6['AddressPermissions:Permissions'] +
        context.mainController.address.substring(2),
    ];

    const permissionsValues = [ALL_PERMISSIONS];

    await setupKeyManager(context, permissionKeys, permissionsValues);

    // deploy some sample LSP7 tokens and mint some tokens to the UP
    lyxDaiToken = await new LSP7Mintable__factory(context.accounts[0]).deploy(
      'LYX DAI Invented Token',
      'LYXDAI',
      context.accounts[0].address,
      LSP4_TOKEN_TYPES.TOKEN,
      false,
    );

    metaCoin = await new LSP7Mintable__factory(context.accounts[0]).deploy(
      'Meta Coin',
      'MTC',
      context.accounts[0].address,
      LSP4_TOKEN_TYPES.TOKEN,
      false,
    );

    rLyxToken = await new LSP7Mintable__factory(context.accounts[0]).deploy(
      'LUKSO Relay Token',
      'rLYX',
      context.accounts[0].address,
      LSP4_TOKEN_TYPES.TOKEN,
      false,
    );

    await lyxDaiToken.mint(await context.universalProfile.getAddress(), 100, false, '0x');
    await metaCoin.mint(await context.universalProfile.getAddress(), 100, false, '0x');
    await rLyxToken.mint(await context.universalProfile.getAddress(), 100, false, '0x');
  });

  describe('example scenarios', () => {
    it('should send LYX to 3x different addresses', async () => {
      const { universalProfile } = context;

      const recipients = [
        context.accounts[1].address,
        context.accounts[2].address,
        context.accounts[3].address,
      ];

      const amounts = [ethers.parseEther('1'), ethers.parseEther('2'), ethers.parseEther('3')];

      const batchExecutePayloads = recipients.map((recipient, index) => {
        return universalProfile.interface.encodeFunctionData('execute', [
          OPERATION_TYPES.CALL,
          recipient,
          amounts[index],
          '0x',
        ]);
      });

      const tx = await context.keyManager
        .connect(context.mainController)
        .executeBatch([0, 0, 0], batchExecutePayloads);

      await expect(tx).to.changeEtherBalance(
        await context.universalProfile.getAddress(),
        ethers.parseEther('-6'),
      );
      await expect(tx).to.changeEtherBalances(recipients, amounts);
    });

    it('should send LYX + some LSP7 tokens to the same address', async () => {
      expect(await lyxDaiToken.balanceOf(await context.universalProfile.getAddress())).to.equal(
        100,
      );

      const recipient = context.accounts[1].address;
      const lyxAmount = ethers.parseEther('3');
      const lyxDaiAmount = 25;

      const lyxDaiTransferPayload = lyxDaiToken.interface.encodeFunctionData('transfer', [
        await context.universalProfile.getAddress(),
        recipient,
        lyxDaiAmount,
        true,
        '0x',
      ]);

      const payloads = [
        context.universalProfile.interface.encodeFunctionData('execute', [
          OPERATION_TYPES.CALL,
          recipient,
          lyxAmount,
          '0x',
        ]),
        context.universalProfile.interface.encodeFunctionData('execute', [
          OPERATION_TYPES.CALL,
          lyxDaiToken.target,
          0,
          lyxDaiTransferPayload,
        ]),
      ];

      const tx = await context.keyManager
        .connect(context.mainController)
        .executeBatch([0, 0], payloads);

      await expect(tx).to.changeEtherBalance(recipient, lyxAmount);
      expect(await lyxDaiToken.balanceOf(recipient)).to.equal(lyxDaiAmount);
    });

    it('should send 3x different tokens to the same recipient', async () => {
      const recipient = context.accounts[1].address;

      const recipientLyxDaiBalanceBefore = await lyxDaiToken.balanceOf(recipient);
      const recipientMetaCoinBalanceBefore = await metaCoin.balanceOf(recipient);
      const recipientRLyxBalanceBefore = await rLyxToken.balanceOf(recipient);

      const lyxDaiAmount = 25;
      const metaCoinAmount = 50;
      const rLyxAmount = 75;

      // prettier-ignore
      const lyxDaiTransferPayload = lyxDaiToken.interface.encodeFunctionData(
        "transfer",
        [await context.universalProfile.getAddress(), recipient, lyxDaiAmount, true, "0x"]
      );

      // prettier-ignore
      const metaCoinTransferPayload = metaCoin.interface.encodeFunctionData(
        "transfer",
        [await context.universalProfile.getAddress(), recipient, metaCoinAmount, true, "0x"]
      );

      const rLYXTransferPayload = metaCoin.interface.encodeFunctionData('transfer', [
        await context.universalProfile.getAddress(),
        recipient,
        rLyxAmount,
        true,
        '0x',
      ]);

      const payloads = [
        context.universalProfile.interface.encodeFunctionData(
          'execute',
          [OPERATION_TYPES.CALL, lyxDaiToken.target, 0, lyxDaiTransferPayload], // prettier-ignore
        ),
        context.universalProfile.interface.encodeFunctionData('execute', [
          OPERATION_TYPES.CALL,
          metaCoin.target,
          0,
          metaCoinTransferPayload,
        ]),
        context.universalProfile.interface.encodeFunctionData('execute', [
          OPERATION_TYPES.CALL,
          rLyxToken.target,
          0,
          rLYXTransferPayload,
        ]),
      ];

      await context.keyManager.connect(context.mainController).executeBatch([0, 0, 0], payloads);

      expect(await lyxDaiToken.balanceOf(recipient)).to.equal(
        recipientLyxDaiBalanceBefore + BigInt(lyxDaiAmount),
      );
      expect(await metaCoin.balanceOf(recipient)).to.equal(
        recipientMetaCoinBalanceBefore + BigInt(metaCoinAmount),
      );
      expect(await rLyxToken.balanceOf(recipient)).to.equal(
        recipientRLyxBalanceBefore + BigInt(rLyxAmount),
      );
    });

    it('should 1) deploy a LSP7 Token (as minimal proxy), 2) initialize it, and 3) set the token metadata', async () => {
      const lsp7MintableBase = await new LSP7MintableInit__factory(context.accounts[0]).deploy();

      const lsp7TokenProxyBytecode = String(
        '0x3d602d80600a3d3981f3363d3d373d3d3d363d73bebebebebebebebebebebebebebebebebebebebe5af43d82803e903d91602b57fd5bf3',
      ).replace(
        'bebebebebebebebebebebebebebebebebebebebe',
        (lsp7MintableBase.target as string).substring(2),
      );

      const lsp7ProxyDeploymentPayload = context.universalProfile.interface.encodeFunctionData(
        'execute',
        [OPERATION_TYPES.CREATE, ethers.ZeroAddress, 0, lsp7TokenProxyBytecode],
      );

      const callResult = await context.keyManager
        .connect(context.mainController)
        .execute.staticCall(lsp7ProxyDeploymentPayload);

      const [futureTokenAddress] = abiCoder.decode(['bytes'], callResult);

      const futureTokenInstance = new LSP7MintableInit__factory(context.accounts[0]).attach(
        futureTokenAddress,
      ) as LSP7MintableInit;

      const lsp7InitializePayload = futureTokenInstance.interface.encodeFunctionData('initialize', [
        'My LSP7 UP Token',
        'UPLSP7',
        await context.universalProfile.getAddress(),
        LSP4_TOKEN_TYPES.TOKEN,
        false,
      ]);

      // use interface of an existing token contract
      const initializePayload = context.universalProfile.interface.encodeFunctionData('execute', [
        OPERATION_TYPES.CALL,
        futureTokenAddress,
        0,
        lsp7InitializePayload,
      ]);

      const tokenMetadataValue =
        '0x6f357c6aba20e595da5f38e6c75326802bbf871b4d98b5bfab27812a5456139e3ec087f4697066733a2f2f516d6659696d3146647a645a6747314a50484c46785a3964575a7761616f68596e4b626174797871553144797869';

      const lsp7SetDataPayload = futureTokenInstance.interface.encodeFunctionData('setData', [
        ERC725YDataKeys.LSP4['LSP4Metadata'],
        tokenMetadataValue,
      ]);
      const setTokenMetadataPayload = context.universalProfile.interface.encodeFunctionData(
        'execute',
        [OPERATION_TYPES.CALL, futureTokenAddress, 0, lsp7SetDataPayload],
      );

      const tx = await context.keyManager.connect(context.mainController).executeBatch(
        [0, 0, 0],
        [
          // Step 1 - deploy Token contract as proxy
          lsp7ProxyDeploymentPayload,
          // Step 2 - initialize Token contract
          initializePayload,
          // Step 3 - set Token Metadata
          setTokenMetadataPayload,
        ],
      );

      // CHECK that token contract has been deployed
      await expect(tx)
        .to.emit(context.universalProfile, 'ContractCreated')
        .withArgs(
          OPERATION_TYPES.CREATE,
          ethers.getAddress(futureTokenAddress),
          0,
          ethers.zeroPadValue('0x00', 32),
        );

      // CHECK initialize parameters have been set correctly
      const nameResult = await futureTokenInstance.getData(ERC725YDataKeys.LSP4['LSP4TokenName']);
      const symbolResult = await futureTokenInstance.getData(
        ERC725YDataKeys.LSP4['LSP4TokenSymbol'],
      );

      expect(ethers.toUtf8String(nameResult)).to.equal('My LSP7 UP Token');
      expect(ethers.toUtf8String(symbolResult)).to.equal('UPLSP7');
      expect(await futureTokenInstance.owner()).to.equal(
        await context.universalProfile.getAddress(),
      );

      // CHECK LSP4 token metadata has been set
      expect(await futureTokenInstance.getData(ERC725YDataKeys.LSP4['LSP4Metadata'])).to.equal(
        tokenMetadataValue,
      );
    });

    it('should 1) deploy a LSP7 token, 2) mint some tokens, 3) `transferBatch(...)` to multiple recipients', async () => {
      // step 1 - deploy token contract
      const lsp7ConstructorArguments = abiCoder.encode(
        ['string', 'string', 'address', 'uint256', 'bool'],
        [
          'My UP LSP7 Token',
          'UPLSP7',
          await context.universalProfile.getAddress(),
          LSP4_TOKEN_TYPES.TOKEN,
          false,
        ],
      );

      const lsp7DeploymentPayload = context.universalProfile.interface.encodeFunctionData(
        'execute',
        [
          OPERATION_TYPES.CREATE,
          ethers.ZeroAddress,
          0,
          LSP7Mintable__factory.bytecode + lsp7ConstructorArguments.substring(2),
        ],
      );

      // we simulate deploying the token contract to know the future address of the LSP7 Token contract,
      // so that we can then pass the token address to the `to` parameter of ERC725X.execute(...)
      // in the 2nd and 3rd payloads of the LSP6 batch `execute(bytes[])`
      const callResult = await context.keyManager
        .connect(context.mainController)
        .execute.staticCall(lsp7DeploymentPayload);

      const [futureTokenAddress] = abiCoder.decode(['bytes'], callResult);

      // step 2 - mint some tokens
      // use the interface of an existing token for encoding the function call
      const lsp7MintingPayload = lyxDaiToken.interface.encodeFunctionData('mint', [
        await context.universalProfile.getAddress(),
        3_000,
        false,
        '0x',
      ]);

      // step 3 - transfer batch to multiple addresses
      const sender = await context.universalProfile.getAddress();
      const recipients = [
        context.accounts[1].address,
        context.accounts[2].address,
        context.accounts[3].address,
      ];
      const amounts = [1_000, 1_000, 1_000];

      const lsp7TransferBatchPayload = lyxDaiToken.interface.encodeFunctionData('transferBatch', [
        [sender, sender, sender], // address[] memory from,
        recipients, // address[] memory to,
        amounts, // uint256[] memory amount,
        [true, true, true], // bool[] memory force,
        ['0x', '0x', '0x'], // bytes[] memory data
      ]);

      const payloads = [
        // step 1 - deploy token contract
        lsp7DeploymentPayload,
        // step 2 - mint some tokens for the UP
        context.universalProfile.interface.encodeFunctionData('execute', [
          OPERATION_TYPES.CALL,
          futureTokenAddress,
          0,
          lsp7MintingPayload,
        ]),
        // step 3 - `transferBatch(...)` the tokens to multiple addresses
        context.universalProfile.interface.encodeFunctionData('execute', [
          OPERATION_TYPES.CALL,
          futureTokenAddress,
          0,
          lsp7TransferBatchPayload,
        ]),
      ];

      const tx = await context.keyManager
        .connect(context.mainController)
        .executeBatch([0, 0, 0], payloads);

      // CHECK for `ContractCreated` event
      await expect(tx)
        .to.emit(context.universalProfile, 'ContractCreated')
        .withArgs(
          OPERATION_TYPES.CREATE,
          ethers.getAddress(futureTokenAddress),
          0,
          ethers.zeroPadValue('0x00', 32),
        );

      // CHECK for tokens balances of recipients
      const createdTokenContract = new LSP7Mintable__factory(context.accounts[0]).attach(
        futureTokenAddress,
      ) as LSP7Mintable;
      expect([
        await createdTokenContract.balanceOf(recipients[0]),
        await createdTokenContract.balanceOf(recipients[1]),
        await createdTokenContract.balanceOf(recipients[2]),
      ]).to.deep.equal(amounts);
    });
  });

  describe('when specifying msg.value', () => {
    describe('when all the payloads are setData(...)', () => {
      describe('if specifying 0 for each values[index]', () => {
        it('should revert and not leave any funds locked on the Key Manager', async () => {
          const amountToFund = ethers.parseEther('5');

          const dataKeys = [
            ethers.keccak256(ethers.toUtf8Bytes('key1')),
            ethers.keccak256(ethers.toUtf8Bytes('key2')),
          ];
          const dataValues = ['0xaaaaaaaa', '0xbbbbbbbb'];

          const keyManagerBalanceBefore = await ethers.provider.getBalance(
            await context.keyManager.getAddress(),
          );

          const firstSetDataPayload = context.universalProfile.interface.encodeFunctionData(
            'setData',
            [dataKeys[0], dataValues[0]],
          );

          const secondSetDataPayload = context.universalProfile.interface.encodeFunctionData(
            'setData',
            [dataKeys[1], dataValues[1]],
          );

          // this error occurs when calling `setData(...)` with msg.value,
          // since these functions on ERC725Y are not payable
          await expect(
            context.keyManager
              .connect(context.mainController)
              .executeBatch([0, 0], [firstSetDataPayload, secondSetDataPayload], {
                value: amountToFund,
              }),
          )
            .to.be.revertedWithCustomError(context.keyManager, 'LSP6BatchExcessiveValueSent')
            .withArgs(0, amountToFund);

          const keyManagerBalanceAfter = await ethers.provider.getBalance(
            await context.keyManager.getAddress(),
          );

          expect(keyManagerBalanceAfter).to.equal(keyManagerBalanceBefore);

          // the Key Manager must not hold any funds and must always forward any funds sent to it.
          // it's balance must always be 0 after any execution
          expect(await provider.getBalance(await context.keyManager.getAddress())).to.equal(0);
        });
      });

      describe('if specifying some value for each values[index]', () => {
        it('should pass when sending value while setting data', async () => {
          const msgValues = [ethers.parseEther('2'), ethers.parseEther('2')];
          const totalMsgValue = msgValues.reduce(
            (accumulator, currentValue) => accumulator + currentValue,
          );

          const dataKeys = [
            ethers.keccak256(ethers.toUtf8Bytes('key1')),
            ethers.keccak256(ethers.toUtf8Bytes('key2')),
          ];
          const dataValues = ['0xaaaaaaaa', '0xbbbbbbbb'];

          const firstSetDataPayload = context.universalProfile.interface.encodeFunctionData(
            'setData',
            [dataKeys[0], dataValues[0]],
          );

          const secondSetDataPayload = context.universalProfile.interface.encodeFunctionData(
            'setData',
            [dataKeys[1], dataValues[1]],
          );

          await expect(
            context.keyManager
              .connect(context.mainController)
              .executeBatch(msgValues, [firstSetDataPayload, secondSetDataPayload], {
                value: totalMsgValue,
              }),
          ).to.changeEtherBalances([await context.universalProfile.getAddress()], [totalMsgValue]);

          expect(await context.universalProfile.getDataBatch(dataKeys)).to.deep.equal(dataValues);
        });
      });
    });

    describe('when sending 2x payloads, 1st for `setData`, 2nd for `execute`', () => {
      describe('when `msgValues[1]` is zero for `setData(...)`', () => {
        it('should pass', async () => {
          const recipient = context.accounts[5].address;

          const dataKey = ethers.keccak256(ethers.toUtf8Bytes('Sample Data Key'));
          const dataValue = ethers.hexlify(ethers.randomBytes(10));

          const msgValues = [ethers.toBigInt(0), ethers.toBigInt('5')];

          const payloads = [
            context.universalProfile.interface.encodeFunctionData('setData', [dataKey, dataValue]),
            context.universalProfile.interface.encodeFunctionData('execute', [
              OPERATION_TYPES.CALL,
              recipient,
              msgValues[1],
              '0x',
            ]),
          ];

          const totalValues = msgValues.reduce(
            (accumulator, currentValue) => accumulator + currentValue,
          );

          await expect(
            context.keyManager.connect(context.mainController).executeBatch(msgValues, payloads, {
              value: totalValues,
            }),
          ).to.changeEtherBalances(
            [await context.universalProfile.getAddress(), recipient],
            msgValues,
          );

          expect(await context.universalProfile.getData(dataKey)).to.equal(dataValue);
        });
      });

      describe('when `msgValues[1]` is NOT zero for `setData(...)`', () => {
        it('should pass and increase the UP balance', async () => {
          const recipient = context.accounts[5].address;

          const dataKey = ethers.keccak256(ethers.toUtf8Bytes('Sample Data Key'));
          const dataValue = ethers.hexlify(ethers.randomBytes(10));

          const msgValues = [ethers.toBigInt(5), ethers.toBigInt('5')];

          const payloads = [
            context.universalProfile.interface.encodeFunctionData('setData', [dataKey, dataValue]),
            context.universalProfile.interface.encodeFunctionData('execute', [
              OPERATION_TYPES.CALL,
              recipient,
              msgValues[1],
              '0x',
            ]),
          ];

          const totalValues = msgValues.reduce(
            (accumulator, currentValue) => accumulator + currentValue,
          );

          await context.keyManager
            .connect(context.mainController)
            .executeBatch(msgValues, payloads, {
              value: totalValues,
            });

          await expect(
            context.keyManager.connect(context.mainController).executeBatch(msgValues, payloads, {
              value: totalValues,
            }),
          ).to.changeEtherBalances(
            [await context.universalProfile.getAddress(), recipient],
            msgValues,
          );

          expect(await context.universalProfile.getData(dataKey)).to.equal(dataValue);
        });
      });
    });

    describe('when sending 3x payloads', () => {
      describe('when total `values[]` is LESS than `msg.value`', () => {
        it('should revert because insufficent `msg.value`', async () => {
          const firstRecipient = context.accounts[3].address;
          const secondRecipient = context.accounts[4].address;
          const thirdRecipient = context.accounts[5].address;

          const amountsToTransfer = [
            ethers.parseEther('1'),
            ethers.parseEther('1'),
            ethers.parseEther('1'),
          ];

          const values = [ethers.parseEther('2'), ethers.parseEther('2'), ethers.parseEther('2')];

          const totalValues = values.reduce(
            (accumulator, currentValue) => accumulator + currentValue,
          );

          // total of values[] - 1. To check we are not sending enough fuds
          const msgValue = totalValues - BigInt(1);

          const payloads = [
            context.universalProfile.interface.encodeFunctionData('execute', [
              OPERATION_TYPES.CALL,
              firstRecipient,
              amountsToTransfer[0],
              '0x',
            ]),
            context.universalProfile.interface.encodeFunctionData('execute', [
              OPERATION_TYPES.CALL,
              secondRecipient,
              amountsToTransfer[1],
              '0x',
            ]),
            context.universalProfile.interface.encodeFunctionData('execute', [
              OPERATION_TYPES.CALL,
              thirdRecipient,
              amountsToTransfer[2],
              '0x',
            ]),
          ];

          await expect(
            context.keyManager.connect(context.mainController).executeBatch(values, payloads, {
              value: msgValue,
            }),
          )
            .to.be.revertedWithCustomError(context.keyManager, 'LSP6BatchInsufficientValueSent')
            .withArgs(totalValues, msgValue);
        });
      });

      describe('when total `values[]` is MORE than `msg.value`', () => {
        it('should revert to not leave any remaining funds on the Key Manager', async () => {
          const firstRecipient = context.accounts[3].address;
          const secondRecipient = context.accounts[4].address;
          const thirdRecipient = context.accounts[5].address;

          const amountsToTransfer = [
            ethers.parseEther('1'),
            ethers.parseEther('1'),
            ethers.parseEther('1'),
          ];

          const values = [ethers.parseEther('2'), ethers.parseEther('2'), ethers.parseEther('2')];

          const totalValues = values.reduce(
            (accumulator, currentValue) => accumulator + currentValue,
          );

          // total of values[] + 1. To check we cannot send to much funds and leave some in the Key Manager
          const msgValue = totalValues + BigInt(1);

          const payloads = [
            context.universalProfile.interface.encodeFunctionData('execute', [
              OPERATION_TYPES.CALL,
              firstRecipient,
              amountsToTransfer[0],
              '0x',
            ]),
            context.universalProfile.interface.encodeFunctionData('execute', [
              OPERATION_TYPES.CALL,
              secondRecipient,
              amountsToTransfer[1],
              '0x',
            ]),
            context.universalProfile.interface.encodeFunctionData('execute', [
              OPERATION_TYPES.CALL,
              thirdRecipient,
              amountsToTransfer[2],
              '0x',
            ]),
          ];

          await expect(
            context.keyManager.connect(context.mainController).executeBatch(values, payloads, {
              value: msgValue,
            }),
          )
            .to.be.revertedWithCustomError(context.keyManager, 'LSP6BatchExcessiveValueSent')
            .withArgs(totalValues, msgValue);
        });
      });

      describe('when total `values[]` is EQUAL to `msg.value`', () => {
        it('should pass', async () => {
          const firstRecipient = context.accounts[3].address;
          const secondRecipient = context.accounts[4].address;
          const thirdRecipient = context.accounts[5].address;

          const amountsToTransfer = [
            ethers.parseEther('2'),
            ethers.parseEther('2'),
            ethers.parseEther('2'),
          ];

          const values = [ethers.parseEther('2'), ethers.parseEther('2'), ethers.parseEther('2')];

          const totalValues = values.reduce(
            (accumulator, currentValue) => accumulator + currentValue,
          );

          const payloads = [
            context.universalProfile.interface.encodeFunctionData('execute', [
              OPERATION_TYPES.CALL,
              firstRecipient,
              amountsToTransfer[0],
              '0x',
            ]),
            context.universalProfile.interface.encodeFunctionData('execute', [
              OPERATION_TYPES.CALL,
              secondRecipient,
              amountsToTransfer[1],
              '0x',
            ]),
            context.universalProfile.interface.encodeFunctionData('execute', [
              OPERATION_TYPES.CALL,
              thirdRecipient,
              amountsToTransfer[2],
              '0x',
            ]),
          ];

          const tx = await context.keyManager
            .connect(context.mainController)
            .executeBatch(values, payloads, {
              value: totalValues,
            });

          await expect(tx).to.changeEtherBalances(
            [
              await context.universalProfile.getAddress(),
              firstRecipient,
              secondRecipient,
              thirdRecipient,
            ],
            [0, amountsToTransfer[0], amountsToTransfer[1], amountsToTransfer[2]],
          );
        });
      });
    });
  });

  describe('when one of the payload reverts', () => {
    it('should revert the whole transaction if first payload reverts', async () => {
      const upBalance = await provider.getBalance(await context.universalProfile.getAddress());

      const validAmount = ethers.parseEther('1');
      expect(validAmount).to.be.lt(upBalance); // sanity check

      // make it revert by sending too much value than the actual balance
      const invalidAmount = upBalance + BigInt(10);

      const randomRecipient = ethers.Wallet.createRandom().address;

      const failingTransferPayload = context.universalProfile.interface.encodeFunctionData(
        'execute',
        [OPERATION_TYPES.CALL, randomRecipient, invalidAmount, '0x'],
      );

      const firstTransferPayload = context.universalProfile.interface.encodeFunctionData(
        'execute',
        [OPERATION_TYPES.CALL, randomRecipient, validAmount, '0x'],
      );

      const secondTransferPayload = context.universalProfile.interface.encodeFunctionData(
        'execute',
        [OPERATION_TYPES.CALL, randomRecipient, validAmount, '0x'],
      );

      await expect(
        context.keyManager
          .connect(context.mainController)
          .executeBatch(
            [0, 0, 0],
            [failingTransferPayload, firstTransferPayload, secondTransferPayload],
          ),
      ).to.be.revertedWithCustomError(context.universalProfile, 'ERC725X_InsufficientBalance');
    });

    it('should revert the whole transaction if last payload reverts', async () => {
      const upBalance = await provider.getBalance(await context.universalProfile.getAddress());

      const validAmount = ethers.parseEther('1');
      expect(validAmount).to.be.lt(upBalance); // sanity check

      // make it revert by sending too much value than the actual balance
      const invalidAmount = upBalance + BigInt(10);

      const randomRecipient = ethers.Wallet.createRandom().address;

      const failingTransferPayload = context.universalProfile.interface.encodeFunctionData(
        'execute',
        [OPERATION_TYPES.CALL, randomRecipient, invalidAmount, '0x'],
      );

      const firstTransferPayload = context.universalProfile.interface.encodeFunctionData(
        'execute',
        [OPERATION_TYPES.CALL, randomRecipient, validAmount, '0x'],
      );

      const secondTransferPayload = context.universalProfile.interface.encodeFunctionData(
        'execute',
        [OPERATION_TYPES.CALL, randomRecipient, validAmount, '0x'],
      );

      await expect(
        context.keyManager
          .connect(context.mainController)
          .executeBatch(
            [0, 0, 0],
            [firstTransferPayload, secondTransferPayload, failingTransferPayload],
          ),
      ).to.be.revertedWithCustomError(context.universalProfile, 'ERC725X_InsufficientBalance');
    });
  });
};<|MERGE_RESOLUTION|>--- conflicted
+++ resolved
@@ -11,16 +11,7 @@
 import { LSP6TestContext } from '../../utils/context';
 import { setupKeyManager } from '../../utils/fixtures';
 import { abiCoder, provider } from '../../utils/helpers';
-<<<<<<< HEAD
-import {
-  LSP7Mintable,
-  LSP7MintableInit,
-  LSP7MintableInit__factory,
-  LSP7Mintable__factory,
-} from '@lukso/lsp7-contracts/types';
-=======
 import { LSP7Mintable, LSP7MintableInit__factory, LSP7Mintable__factory } from '../../../types';
->>>>>>> 093a372c
 
 export const shouldBehaveLikeBatchExecute = (
   buildContext: (initialFunding?: bigint) => Promise<LSP6TestContext>,
