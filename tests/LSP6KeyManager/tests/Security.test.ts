--- conflicted
+++ resolved
@@ -112,9 +112,8 @@
 
   describe("should revert when admin with ALL PERMISSIONS try to call `renounceOwnership(...)`", () => {
     it("via `execute(...)`", async () => {
-      let payload = context.universalProfile.interface.getSighash(
-        "renounceOwnership"
-      );
+      let payload =
+        context.universalProfile.interface.getSighash("renounceOwnership");
 
       await expect(context.keyManager.connect(context.owner).execute(payload))
         .to.be.revertedWithCustomError(
@@ -130,9 +129,8 @@
 
       let nonce = await context.keyManager.getNonce(context.owner.address, 0);
 
-      let payload = context.universalProfile.interface.getSighash(
-        "renounceOwnership"
-      );
+      let payload =
+        context.universalProfile.interface.getSighash("renounceOwnership");
 
       let encodedMessage = ethers.utils.solidityPack(
         ["uint256", "uint256", "uint256", "uint256", "bytes"],
@@ -167,7 +165,6 @@
       // the Universal Profile wants to send 1 x LYX from its UP to another smart contract
       // we assume the UP owner is not aware that some malicious code is present
       // in the fallback function of the target (= recipient) contract
-<<<<<<< HEAD
       let transferPayload =
         context.universalProfile.interface.encodeFunctionData(
           "execute(uint256,address,uint256,bytes)",
@@ -178,17 +175,6 @@
             EMPTY_PAYLOAD,
           ]
         );
-=======
-      let transferPayload = context.universalProfile.interface.encodeFunctionData(
-        "execute",
-        [
-          OPERATION_TYPES.CALL,
-          maliciousContract.address,
-          ethers.utils.parseEther("1"),
-          EMPTY_PAYLOAD,
-        ]
-      );
->>>>>>> 7b1258aa
 
       let executePayload = context.keyManager.interface.encodeFunctionData(
         "execute",
@@ -232,7 +218,6 @@
           channelId
         );
 
-<<<<<<< HEAD
         let executeRelayCallPayload =
           context.universalProfile.interface.encodeFunctionData(
             "execute(uint256,address,uint256,bytes)",
@@ -243,17 +228,6 @@
               EMPTY_PAYLOAD,
             ]
           );
-=======
-        let executeRelayCallPayload = context.universalProfile.interface.encodeFunctionData(
-          "execute",
-          [
-            OPERATION_TYPES.CALL,
-            signer.address,
-            ethers.utils.parseEther("1"),
-            EMPTY_PAYLOAD,
-          ]
-        );
->>>>>>> 7b1258aa
 
         const HARDHAT_CHAINID = 31337;
         let valueToSend = 0;
