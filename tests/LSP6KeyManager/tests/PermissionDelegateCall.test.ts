import { expect } from "chai";
import { SignerWithAddress } from "@nomiclabs/hardhat-ethers/signers";

import {
  ERC725YDelegateCall,
  ERC725YDelegateCall__factory,
} from "../../../types";

// constants
import {
  ERC725YKeys,
  ALL_PERMISSIONS,
  PERMISSIONS,
  OPERATION_TYPES,
} from "../../../constants";

// setup
import { LSP6TestContext } from "../../utils/context";
import { setupKeyManager } from "../../utils/fixtures";

// helpers
import { combineAllowedCalls } from "../../utils/helpers";

export const shouldBehaveLikePermissionDelegateCall = (
  buildContext: () => Promise<LSP6TestContext>
) => {
  let context: LSP6TestContext;

  let addressCanDelegateCall: SignerWithAddress,
    addressCannotDelegateCall: SignerWithAddress;

  let erc725YDelegateCallContract: ERC725YDelegateCall;

  beforeEach(async () => {
    context = await buildContext();

    addressCanDelegateCall = context.accounts[1];
    addressCannotDelegateCall = context.accounts[2];

    erc725YDelegateCallContract = await new ERC725YDelegateCall__factory(
      context.owner
    ).deploy(context.universalProfile.address);

    const permissionKeys = [
      ERC725YKeys.LSP6["AddressPermissions:Permissions"] +
        context.owner.address.substring(2),
      ERC725YKeys.LSP6["AddressPermissions:Permissions"] +
        addressCanDelegateCall.address.substring(2),
      ERC725YKeys.LSP6["AddressPermissions:Permissions"] +
        addressCannotDelegateCall.address.substring(2),
    ];

    const permissionsValues = [
      ALL_PERMISSIONS,
      PERMISSIONS.DELEGATECALL,
      PERMISSIONS.CALL,
    ];

    await setupKeyManager(context, permissionKeys, permissionsValues);
  });

  describe("when trying to make a DELEGATECALL via UP, DELEGATECALL is disallowed", () => {
    it("should revert even if caller has ALL PERMISSIONS", async () => {
      const key =
        "0xaaaaaaaaaaaaaaaaaaaaaaaaaaaaaaaaaaaaaaaaaaaaaaaaaaaaaaaaaaaaaaaa";
      const value = "0xbbbbbbbbbbbbbbbb";

      // first check that nothing is set under this key
      // inside the storage of the calling UP
      const currentStorage = await context.universalProfile["getData(bytes32)"](
        key
      );
      expect(currentStorage).to.equal("0x");

      // Doing a delegatecall to the setData function of another UP
      // should update the ERC725Y storage of the UP making the delegatecall
      let delegateCallPayload =
        erc725YDelegateCallContract.interface.encodeFunctionData(
          "updateStorage",
          [key, value]
        );

      let executePayload =
<<<<<<< HEAD
        context.universalProfile.interface.encodeFunctionData(
          "execute(uint256,address,uint256,bytes)",
          [
            OPERATION_TYPES.DELEGATECALL,
            erc725YDelegateCallContract.address,
            0,
            delegateCallPayload,
          ]
        );
=======
        context.universalProfile.interface.encodeFunctionData("execute", [
          OPERATION_TYPES.DELEGATECALL,
          erc725YDelegateCallContract.address,
          0,
          delegateCallPayload,
        ]);
>>>>>>> 7b1258aa

      await expect(
        context.keyManager.connect(context.owner).execute(executePayload)
      ).to.be.revertedWith(
        "LSP6KeyManager: operation DELEGATECALL is currently disallowed"
      );
    });

    it("should revert even if caller has permission DELEGATECALL", async () => {
      const key =
        "0xaaaaaaaaaaaaaaaaaaaaaaaaaaaaaaaaaaaaaaaaaaaaaaaaaaaaaaaaaaaaaaaa";
      const value = "0xbbbbbbbbbbbbbbbb";

      // first check that nothing is set under this key
      // inside the storage of the calling UP
      const currentStorage = await context.universalProfile["getData(bytes32)"](
        key
      );
      expect(currentStorage).to.equal("0x");

      // Doing a delegatecall to the setData function of another UP
      // should update the ERC725Y storage of the UP making the delegatecall
      let delegateCallPayload =
        erc725YDelegateCallContract.interface.encodeFunctionData(
          "updateStorage",
          [key, value]
        );

      let executePayload =
<<<<<<< HEAD
        context.universalProfile.interface.encodeFunctionData(
          "execute(uint256,address,uint256,bytes)",
          [
            OPERATION_TYPES.DELEGATECALL,
            erc725YDelegateCallContract.address,
            0,
            delegateCallPayload,
          ]
        );
=======
        context.universalProfile.interface.encodeFunctionData("execute", [
          OPERATION_TYPES.DELEGATECALL,
          erc725YDelegateCallContract.address,
          0,
          delegateCallPayload,
        ]);
>>>>>>> 7b1258aa

      await expect(
        context.keyManager
          .connect(addressCanDelegateCall)
          .execute(executePayload)
      ).to.be.revertedWith(
        "LSP6KeyManager: operation DELEGATECALL is currently disallowed"
      );
    });

    it("should revert with operation disallowed, even if caller does not have permission DELEGATECALL", async () => {
      const key =
        "0xaaaaaaaaaaaaaaaaaaaaaaaaaaaaaaaaaaaaaaaaaaaaaaaaaaaaaaaaaaaaaaaa";
      const value = "0xbbbbbbbbbbbbbbbb";

      // first check that nothing is set under this key
      // inside the storage of the calling UP
      const currentStorage = await context.universalProfile["getData(bytes32)"](
        key
      );
      expect(currentStorage).to.equal("0x");

      // Doing a delegatecall to the setData function of another UP
      // should update the ERC725Y storage of the UP making the delegatecall
      let delegateCallPayload =
        erc725YDelegateCallContract.interface.encodeFunctionData(
          "setData(bytes32[],bytes[])",
          [[key], [value]]
        );

      let executePayload =
<<<<<<< HEAD
        context.universalProfile.interface.encodeFunctionData(
          "execute(uint256,address,uint256,bytes)",
          [
            OPERATION_TYPES.DELEGATECALL,
            erc725YDelegateCallContract.address,
            0,
            delegateCallPayload,
          ]
        );
=======
        context.universalProfile.interface.encodeFunctionData("execute", [
          OPERATION_TYPES.DELEGATECALL,
          erc725YDelegateCallContract.address,
          0,
          delegateCallPayload,
        ]);
>>>>>>> 7b1258aa

      await expect(
        context.keyManager
          .connect(addressCannotDelegateCall)
          .execute(executePayload)
      ).to.be.revertedWith(
        "LSP6KeyManager: operation DELEGATECALL is currently disallowed"
      );
    });
  });

  describe("when caller has permission SUPER_DELEGATECALL + 2 x allowed addresses", () => {
    let caller: SignerWithAddress;

    let allowedDelegateCallContracts: [
      ERC725YDelegateCall,
      ERC725YDelegateCall
    ];

    beforeEach(async () => {
      context = await buildContext();

      caller = context.accounts[1];

      allowedDelegateCallContracts = [
        await new ERC725YDelegateCall__factory(context.accounts[0]).deploy(
          context.accounts[0].address
        ),
        await new ERC725YDelegateCall__factory(context.accounts[0]).deploy(
          context.accounts[0].address
        ),
      ];

      const permissionKeys = [
        ERC725YKeys.LSP6["AddressPermissions:Permissions"] +
          caller.address.substring(2),
        ERC725YKeys.LSP6["AddressPermissions:AllowedCalls"] +
          caller.address.substring(2),
      ];

      const permissionValues = [
        PERMISSIONS.SUPER_DELEGATECALL,
        combineAllowedCalls(
          ["0xffffffff", "0xffffffff"],
          [
            allowedDelegateCallContracts[0].address,
            allowedDelegateCallContracts[1].address,
          ],
          ["0xffffffff", "0xffffffff"]
        ),
      ];

      await setupKeyManager(context, permissionKeys, permissionValues);
    });

    describe("when calling a disallowed contract", () => {
      let randomContracts: ERC725YDelegateCall[];

      before(async () => {
        randomContracts = [
          await new ERC725YDelegateCall__factory(context.accounts[0]).deploy(
            context.accounts[0].address
          ),
          await new ERC725YDelegateCall__factory(context.accounts[0]).deploy(
            context.accounts[0].address
          ),
          await new ERC725YDelegateCall__factory(context.accounts[0]).deploy(
            context.accounts[0].address
          ),
          await new ERC725YDelegateCall__factory(context.accounts[0]).deploy(
            context.accounts[0].address
          ),
          await new ERC725YDelegateCall__factory(context.accounts[0]).deploy(
            context.accounts[0].address
          ),
        ];
      });

      describe("it should revert since DELEGATECALL is disallowed", () => {
        for (let ii = 0; ii < 5; ii++) {
          it(`delegate call to contract nb ${ii}`, async () => {
            const key =
              "0xaaaaaaaaaaaaaaaaaaaaaaaaaaaaaaaaaaaaaaaaaaaaaaaaaaaaaaaaaaaaaaaa";
            const value = "0xbbbbbbbbbbbbbbbb";

            const currentStorage = await context.universalProfile[
              "getData(bytes32)"
            ](key);
            expect(currentStorage).to.equal("0x");

            // prettier-ignore
            let delegateCallPayload = randomContracts[ii].interface.encodeFunctionData(
              "updateStorage", [
                key,
                value,
              ]);

            let executePayload =
<<<<<<< HEAD
              context.universalProfile.interface.encodeFunctionData(
                "execute(uint256,address,uint256,bytes)",
                [
                  OPERATION_TYPES.DELEGATECALL,
                  randomContracts[ii].address,
                  0,
                  delegateCallPayload,
                ]
              );
=======
              context.universalProfile.interface.encodeFunctionData("execute", [
                OPERATION_TYPES.DELEGATECALL,
                randomContracts[ii].address,
                0,
                delegateCallPayload,
              ]);
>>>>>>> 7b1258aa

            await expect(
              context.keyManager.connect(caller).execute(executePayload)
            ).to.be.revertedWith(
              "LSP6KeyManager: operation DELEGATECALL is currently disallowed"
            );

            // storage should remain unchanged and not set
            const newStorage = await context.universalProfile[
              "getData(bytes32)"
            ](key);
            expect(newStorage).to.equal("0x");
          });
        }
      });
    });

    describe("when calling an allowed contract", () => {
      it("should revert with DELEGATECALL disallowed when trying to interact with the 1st allowed contract", async () => {
        const key =
          "0xaaaaaaaaaaaaaaaaaaaaaaaaaaaaaaaaaaaaaaaaaaaaaaaaaaaaaaaaaaaaaaaa";
        const value = "0xbbbbbbbbbbbbbbbb";

        // prettier-ignore
        const currentStorage = await context.universalProfile["getData(bytes32)"](key);
        expect(currentStorage).to.equal("0x");

        // prettier-ignore
        let delegateCallPayload = allowedDelegateCallContracts[0].interface.encodeFunctionData(
          "updateStorage", [
            key,
            value,
          ]);

        let executePayload =
<<<<<<< HEAD
          context.universalProfile.interface.encodeFunctionData(
            "execute(uint256,address,uint256,bytes)",
            [
              OPERATION_TYPES.DELEGATECALL,
              allowedDelegateCallContracts[0].address,
              0,
              delegateCallPayload,
            ]
          );
=======
          context.universalProfile.interface.encodeFunctionData("execute", [
            OPERATION_TYPES.DELEGATECALL,
            allowedDelegateCallContracts[0].address,
            0,
            delegateCallPayload,
          ]);
>>>>>>> 7b1258aa

        await expect(
          context.keyManager.connect(caller).execute(executePayload)
        ).to.be.revertedWith(
          "LSP6KeyManager: operation DELEGATECALL is currently disallowed"
        );

        // prettier-ignore
        const newStorage = await context.universalProfile["getData(bytes32)"](key);
        expect(newStorage).to.equal("0x");
      });

      it("should revert with DELEGATECALL disallowed when trying to interact with the 2nd allowed contract", async () => {
        const key =
          "0xaaaaaaaaaaaaaaaaaaaaaaaaaaaaaaaaaaaaaaaaaaaaaaaaaaaaaaaaaaaaaaaa";
        const value = "0xbbbbbbbbbbbbbbbb";

        // prettier-ignore
        const currentStorage = await context.universalProfile["getData(bytes32)"](key);
        expect(currentStorage).to.equal("0x");

        // prettier-ignore
        let delegateCallPayload = allowedDelegateCallContracts[1].interface.encodeFunctionData(
          "updateStorage", [
            key,
            value,
          ]);

        let executePayload =
<<<<<<< HEAD
          context.universalProfile.interface.encodeFunctionData(
            "execute(uint256,address,uint256,bytes)",
            [
              OPERATION_TYPES.DELEGATECALL,
              allowedDelegateCallContracts[1].address,
              0,
              delegateCallPayload,
            ]
          );
=======
          context.universalProfile.interface.encodeFunctionData("execute", [
            OPERATION_TYPES.DELEGATECALL,
            allowedDelegateCallContracts[1].address,
            0,
            delegateCallPayload,
          ]);
>>>>>>> 7b1258aa

        await expect(
          context.keyManager.connect(caller).execute(executePayload)
        ).to.be.revertedWith(
          "LSP6KeyManager: operation DELEGATECALL is currently disallowed"
        );

        // prettier-ignore
        const newStorage = await context.universalProfile["getData(bytes32)"](key);
        expect(newStorage).to.equal("0x");
      });
    });
  });
};<|MERGE_RESOLUTION|>--- conflicted
+++ resolved
@@ -81,7 +81,6 @@
         );
 
       let executePayload =
-<<<<<<< HEAD
         context.universalProfile.interface.encodeFunctionData(
           "execute(uint256,address,uint256,bytes)",
           [
@@ -91,23 +90,52 @@
             delegateCallPayload,
           ]
         );
-=======
+
+      await expect(
+        context.keyManager.connect(context.owner).execute(executePayload)
+      ).to.be.revertedWith(
+        "LSP6KeyManager: operation DELEGATECALL is currently disallowed"
+      );
+    });
+
+    it("should revert even if caller has permission DELEGATECALL", async () => {
+      const key =
+        "0xaaaaaaaaaaaaaaaaaaaaaaaaaaaaaaaaaaaaaaaaaaaaaaaaaaaaaaaaaaaaaaaa";
+      const value = "0xbbbbbbbbbbbbbbbb";
+
+      // first check that nothing is set under this key
+      // inside the storage of the calling UP
+      const currentStorage = await context.universalProfile["getData(bytes32)"](
+        key
+      );
+      expect(currentStorage).to.equal("0x");
+
+      // Doing a delegatecall to the setData function of another UP
+      // should update the ERC725Y storage of the UP making the delegatecall
+      let delegateCallPayload =
+        erc725YDelegateCallContract.interface.encodeFunctionData(
+          "updateStorage",
+          [key, value]
+        );
+
+      let executePayload =
         context.universalProfile.interface.encodeFunctionData("execute", [
           OPERATION_TYPES.DELEGATECALL,
           erc725YDelegateCallContract.address,
           0,
           delegateCallPayload,
         ]);
->>>>>>> 7b1258aa
 
       await expect(
-        context.keyManager.connect(context.owner).execute(executePayload)
+        context.keyManager
+          .connect(addressCanDelegateCall)
+          .execute(executePayload)
       ).to.be.revertedWith(
         "LSP6KeyManager: operation DELEGATECALL is currently disallowed"
       );
     });
 
-    it("should revert even if caller has permission DELEGATECALL", async () => {
+    it("should revert with operation disallowed, even if caller does not have permission DELEGATECALL", async () => {
       const key =
         "0xaaaaaaaaaaaaaaaaaaaaaaaaaaaaaaaaaaaaaaaaaaaaaaaaaaaaaaaaaaaaaaaa";
       const value = "0xbbbbbbbbbbbbbbbb";
@@ -123,78 +151,17 @@
       // should update the ERC725Y storage of the UP making the delegatecall
       let delegateCallPayload =
         erc725YDelegateCallContract.interface.encodeFunctionData(
-          "updateStorage",
-          [key, value]
+          "setData(bytes32[],bytes[])",
+          [[key], [value]]
         );
 
       let executePayload =
-<<<<<<< HEAD
-        context.universalProfile.interface.encodeFunctionData(
-          "execute(uint256,address,uint256,bytes)",
-          [
-            OPERATION_TYPES.DELEGATECALL,
-            erc725YDelegateCallContract.address,
-            0,
-            delegateCallPayload,
-          ]
-        );
-=======
         context.universalProfile.interface.encodeFunctionData("execute", [
           OPERATION_TYPES.DELEGATECALL,
           erc725YDelegateCallContract.address,
           0,
           delegateCallPayload,
         ]);
->>>>>>> 7b1258aa
-
-      await expect(
-        context.keyManager
-          .connect(addressCanDelegateCall)
-          .execute(executePayload)
-      ).to.be.revertedWith(
-        "LSP6KeyManager: operation DELEGATECALL is currently disallowed"
-      );
-    });
-
-    it("should revert with operation disallowed, even if caller does not have permission DELEGATECALL", async () => {
-      const key =
-        "0xaaaaaaaaaaaaaaaaaaaaaaaaaaaaaaaaaaaaaaaaaaaaaaaaaaaaaaaaaaaaaaaa";
-      const value = "0xbbbbbbbbbbbbbbbb";
-
-      // first check that nothing is set under this key
-      // inside the storage of the calling UP
-      const currentStorage = await context.universalProfile["getData(bytes32)"](
-        key
-      );
-      expect(currentStorage).to.equal("0x");
-
-      // Doing a delegatecall to the setData function of another UP
-      // should update the ERC725Y storage of the UP making the delegatecall
-      let delegateCallPayload =
-        erc725YDelegateCallContract.interface.encodeFunctionData(
-          "setData(bytes32[],bytes[])",
-          [[key], [value]]
-        );
-
-      let executePayload =
-<<<<<<< HEAD
-        context.universalProfile.interface.encodeFunctionData(
-          "execute(uint256,address,uint256,bytes)",
-          [
-            OPERATION_TYPES.DELEGATECALL,
-            erc725YDelegateCallContract.address,
-            0,
-            delegateCallPayload,
-          ]
-        );
-=======
-        context.universalProfile.interface.encodeFunctionData("execute", [
-          OPERATION_TYPES.DELEGATECALL,
-          erc725YDelegateCallContract.address,
-          0,
-          delegateCallPayload,
-        ]);
->>>>>>> 7b1258aa
 
       await expect(
         context.keyManager
@@ -293,24 +260,12 @@
               ]);
 
             let executePayload =
-<<<<<<< HEAD
-              context.universalProfile.interface.encodeFunctionData(
-                "execute(uint256,address,uint256,bytes)",
-                [
-                  OPERATION_TYPES.DELEGATECALL,
-                  randomContracts[ii].address,
-                  0,
-                  delegateCallPayload,
-                ]
-              );
-=======
               context.universalProfile.interface.encodeFunctionData("execute", [
                 OPERATION_TYPES.DELEGATECALL,
                 randomContracts[ii].address,
                 0,
                 delegateCallPayload,
               ]);
->>>>>>> 7b1258aa
 
             await expect(
               context.keyManager.connect(caller).execute(executePayload)
@@ -346,24 +301,12 @@
           ]);
 
         let executePayload =
-<<<<<<< HEAD
-          context.universalProfile.interface.encodeFunctionData(
-            "execute(uint256,address,uint256,bytes)",
-            [
-              OPERATION_TYPES.DELEGATECALL,
-              allowedDelegateCallContracts[0].address,
-              0,
-              delegateCallPayload,
-            ]
-          );
-=======
           context.universalProfile.interface.encodeFunctionData("execute", [
             OPERATION_TYPES.DELEGATECALL,
             allowedDelegateCallContracts[0].address,
             0,
             delegateCallPayload,
           ]);
->>>>>>> 7b1258aa
 
         await expect(
           context.keyManager.connect(caller).execute(executePayload)
@@ -393,24 +336,12 @@
           ]);
 
         let executePayload =
-<<<<<<< HEAD
-          context.universalProfile.interface.encodeFunctionData(
-            "execute(uint256,address,uint256,bytes)",
-            [
-              OPERATION_TYPES.DELEGATECALL,
-              allowedDelegateCallContracts[1].address,
-              0,
-              delegateCallPayload,
-            ]
-          );
-=======
           context.universalProfile.interface.encodeFunctionData("execute", [
             OPERATION_TYPES.DELEGATECALL,
             allowedDelegateCallContracts[1].address,
             0,
             delegateCallPayload,
           ]);
->>>>>>> 7b1258aa
 
         await expect(
           context.keyManager.connect(caller).execute(executePayload)
