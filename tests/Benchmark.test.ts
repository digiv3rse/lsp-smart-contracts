import fs from 'fs';
import { ethers } from 'hardhat';
import { expect } from 'chai';
import { SignerWithAddress } from '@nomiclabs/hardhat-ethers/signers';

import {
  LSP1UniversalReceiverDelegateUP,
  LSP1UniversalReceiverDelegateUP__factory,
  LSP6KeyManager__factory,
  LSP7Mintable,
  LSP7Mintable__factory,
  LSP8Mintable,
  LSP8Mintable__factory,
  UniversalProfile,
  UniversalProfile__factory,
} from '../types';

import {
  ERC725YDataKeys,
  INTERFACE_IDS,
  OPERATION_TYPES,
  PERMISSIONS,
  CALLTYPE,
  LSP8_TOKEN_ID_TYPES,
} from '../constants';
import { LSP6TestContext } from './utils/context';
import { setupKeyManager, setupProfileWithKeyManagerWithURD } from './utils/fixtures';
import {
  abiCoder,
  combineAllowedCalls,
  combinePermissions,
  encodeCompactBytesArray,
} from './utils/helpers';
import { BigNumber } from 'ethers';

export type UniversalProfileContext = {
  accounts: SignerWithAddress[];
  owner: SignerWithAddress;
  universalProfile: UniversalProfile;
  initialFunding?: BigNumber;
};

function generateRandomData(length) {
  return ethers.utils.hexlify(ethers.utils.randomBytes(length));
}

const buildLSP6TestContext = async (initialFunding?: BigNumber): Promise<LSP6TestContext> => {
  const accounts = await ethers.getSigners();
  const owner = accounts[0];

  const universalProfile = await new UniversalProfile__factory(owner).deploy(owner.address, {
    value: initialFunding,
  });
  const keyManager = await new LSP6KeyManager__factory(owner).deploy(universalProfile.address);

  return { accounts, owner, universalProfile, keyManager };
};

const buildUniversalProfileContext = async (
  initialFunding?: BigNumber,
): Promise<UniversalProfileContext> => {
  const accounts = await ethers.getSigners();
  const owner = accounts[0];

  const universalProfile = await new UniversalProfile__factory(owner).deploy(owner.address, {
    value: initialFunding,
  });

  return { accounts, owner, universalProfile };
};

describe('⛽📊 Gas Benchmark', () => {
  let gasBenchmark;

  before('setup benchmark file', async () => {
    gasBenchmark = JSON.parse(fs.readFileSync('./scripts/ci/gas_benchmark_template.json', 'utf8'));
  });

  after(async () => {
    fs.writeFileSync('./gas_benchmark_result.json', JSON.stringify(gasBenchmark, null, 2));
  });

  describe('Deployment costs', () => {
    it('deploy contracts + save deployment costs', async () => {
      const accounts = await ethers.getSigners();

      // Universal Profile
      const universalProfile = await new UniversalProfile__factory(accounts[0]).deploy(
        accounts[0].address,
      );

      const universalProfileDeployTransaction = universalProfile.deployTransaction;
      const universalProfileDeploymentReceipt = await universalProfileDeployTransaction.wait();

      gasBenchmark['deployment_costs']['UniversalProfile'] =
        universalProfileDeploymentReceipt.gasUsed.toNumber();

      // Key Manager
      const keyManager = await new LSP6KeyManager__factory(accounts[0]).deploy(
        universalProfile.address,
      );

      const keyManagerDeployTransaction = keyManager.deployTransaction;
      const keyManagerDeploymentReceipt = await keyManagerDeployTransaction?.wait();

      gasBenchmark['deployment_costs']['KeyManager'] =
        keyManagerDeploymentReceipt?.gasUsed.toNumber();

      // LSP1 Delegate
      const lsp1Delegate = await new LSP1UniversalReceiverDelegateUP__factory(accounts[0]).deploy();

      const lsp1DelegateDeployTransaction = lsp1Delegate.deployTransaction;
      const lsp1DelegateDeploymentReceipt = await lsp1DelegateDeployTransaction.wait();

      gasBenchmark['deployment_costs']['LSP1DelegateUP'] =
        lsp1DelegateDeploymentReceipt.gasUsed.toNumber();

      // LSP7 Token (Mintable preset)
      const lsp7Mintable = await new LSP7Mintable__factory(accounts[0]).deploy(
        'Token',
        'MTKN',
        accounts[0].address,
        false,
      );

      const lsp7DeployTransaction = lsp7Mintable.deployTransaction;
      const lsp7DeploymentReceipt = await lsp7DeployTransaction.wait();

      gasBenchmark['deployment_costs']['LSP7Mintable'] = lsp7DeploymentReceipt.gasUsed.toNumber();

      // LSP8 NFT (Mintable preset)
      const lsp8Mintable = await new LSP8Mintable__factory(accounts[0]).deploy(
        'My NFT',
        'MNFT',
        accounts[0].address,
        LSP8_TOKEN_ID_TYPES.NUMBER,
      );

      const lsp8DeployTransaction = lsp8Mintable.deployTransaction;
      const lsp8DeploymentReceipt = await lsp8DeployTransaction.wait();

      gasBenchmark['deployment_costs']['LSP8Mintable'] = lsp8DeploymentReceipt.gasUsed.toNumber();
    });
  });

  describe('UniversalProfile', () => {
    let context: UniversalProfileContext;

    describe('execute', () => {
      describe('execute Single', () => {
        before(async () => {
          context = await buildUniversalProfileContext(ethers.utils.parseEther('50'));
        });

        it('Transfer 1 LYX to an EOA without data', async () => {
          const tx = await context.universalProfile
            .connect(context.owner)
            .execute(
              OPERATION_TYPES.CALL,
              context.accounts[1].address,
              ethers.utils.parseEther('1'),
              '0x',
            );

          const receipt = await tx.wait();

          gasBenchmark['runtime_costs']['EOA_owner']['execute']['case_1']['gas_cost'] =
            receipt.gasUsed.toNumber();
        });

        it('Transfer 1 LYX to a UP without data', async () => {
          const tx = await context.universalProfile
            .connect(context.owner)
            .execute(
              OPERATION_TYPES.CALL,
              context.universalProfile.address,
              ethers.utils.parseEther('1'),
              '0x',
            );

          const receipt = await tx.wait();

          gasBenchmark['runtime_costs']['EOA_owner']['execute']['case_2']['gas_cost'] =
            receipt.gasUsed.toNumber();
        });

        it('Transfer 1 LYX to an EOA with 256 bytes of data', async () => {
          const tx = await context.universalProfile
            .connect(context.owner)
            .execute(
              OPERATION_TYPES.CALL,
              context.accounts[1].address,
              ethers.utils.parseEther('1'),
              generateRandomData(256),
            );

          const receipt = await tx.wait();

          gasBenchmark['runtime_costs']['EOA_owner']['execute']['case_3']['gas_cost'] =
            receipt.gasUsed.toNumber();
        });

        it('Transfer 1 LYX to a UP with 256 bytes of data', async () => {
          const tx = await context.universalProfile
            .connect(context.owner)
            .execute(
              OPERATION_TYPES.CALL,
              context.universalProfile.address,
              ethers.utils.parseEther('1'),
              ethers.utils.hexConcat(['0x00000000', generateRandomData(252)]),
            );

          const receipt = await tx.wait();

          gasBenchmark['runtime_costs']['EOA_owner']['execute']['case_4']['gas_cost'] =
            receipt.gasUsed.toNumber();
        });
      });

      describe('execute Array', () => {
        let universalProfile1: UniversalProfile, universalProfile2, universalProfile3;

        before(async () => {
          context = await buildUniversalProfileContext(ethers.utils.parseEther('50'));

          universalProfile1 = await new UniversalProfile__factory(context.owner).deploy(
            context.accounts[2].address,
          );

          universalProfile2 = await new UniversalProfile__factory(context.owner).deploy(
            context.accounts[3].address,
          );

          universalProfile3 = await new UniversalProfile__factory(context.owner).deploy(
            context.accounts[4].address,
          );
        });

        it('Transfer 0.1 LYX to 3x EOA without data', async () => {
          const tx = await context.universalProfile
            .connect(context.owner)
            .executeBatch(
              [OPERATION_TYPES.CALL, OPERATION_TYPES.CALL, OPERATION_TYPES.CALL],
              [
                context.accounts[1].address,
                context.accounts[2].address,
                context.accounts[3].address,
              ],
              [
                ethers.utils.parseEther('0.1'),
                ethers.utils.parseEther('0.1'),
                ethers.utils.parseEther('0.1'),
              ],
              ['0x', '0x', '0x'],
            );

          const receipt = await tx.wait();

          gasBenchmark['runtime_costs']['EOA_owner']['execute']['case_5']['gas_cost'] =
            receipt.gasUsed.toNumber();
        });

        it('Transfer 0.1 LYX to 3x UP without data', async () => {
          const tx = await context.universalProfile
            .connect(context.owner)
            .executeBatch(
              [OPERATION_TYPES.CALL, OPERATION_TYPES.CALL, OPERATION_TYPES.CALL],
              [universalProfile1.address, universalProfile2.address, universalProfile3.address],
              [
                ethers.utils.parseEther('0.1'),
                ethers.utils.parseEther('0.1'),
                ethers.utils.parseEther('0.1'),
              ],
              ['0x', '0x', '0x'],
            );

          const receipt = await tx.wait();

          gasBenchmark['runtime_costs']['EOA_owner']['execute']['case_6']['gas_cost'] =
            receipt.gasUsed.toNumber();
        });

        it('Transfer 0.1 LYX to 3x EOA with 256 bytes of data', async () => {
          const tx = await context.universalProfile
            .connect(context.owner)
            .executeBatch(
              [OPERATION_TYPES.CALL, OPERATION_TYPES.CALL, OPERATION_TYPES.CALL],
              [
                context.accounts[1].address,
                context.accounts[2].address,
                context.accounts[3].address,
              ],
              [
                ethers.utils.parseEther('0.1'),
                ethers.utils.parseEther('0.1'),
                ethers.utils.parseEther('0.1'),
              ],
              [generateRandomData(256), generateRandomData(256), generateRandomData(256)],
            );

          const receipt = await tx.wait();

          gasBenchmark['runtime_costs']['EOA_owner']['execute']['case_7']['gas_cost'] =
            receipt.gasUsed.toNumber();
        });

        it('Transfer 0.1 LYX to 3x UP with 256 bytes of data', async () => {
          const random256BytesData = ethers.utils.hexConcat([
            '0x00000000',
            generateRandomData(252),
          ]);

          const tx = await context.universalProfile
            .connect(context.owner)
            .executeBatch(
              [OPERATION_TYPES.CALL, OPERATION_TYPES.CALL, OPERATION_TYPES.CALL],
              [universalProfile1.address, universalProfile2.address, universalProfile3.address],
              [
                ethers.utils.parseEther('0.1'),
                ethers.utils.parseEther('0.1'),
                ethers.utils.parseEther('0.1'),
              ],
              [random256BytesData, random256BytesData, random256BytesData],
            );

          const receipt = await tx.wait();

          gasBenchmark['runtime_costs']['EOA_owner']['execute']['case_8']['gas_cost'] =
            receipt.gasUsed.toNumber();
        });
      });
    });

    describe('setData', () => {
      describe('setData Single', () => {
        before(async () => {
          context = await buildUniversalProfileContext(ethers.utils.parseEther('50'));
        });

        it('Set a 20 bytes long value', async () => {
          const key = ethers.utils.keccak256(ethers.utils.toUtf8Bytes('My Key'));
          const value = generateRandomData(20);

          const tx = await context.universalProfile.setData(key, value);

          const receipt = await tx.wait();

          gasBenchmark['runtime_costs']['EOA_owner']['setData']['case_1']['gas_cost'] =
            receipt.gasUsed.toNumber();
        });

        it('Set a 60 bytes long value', async () => {
          const key = ethers.utils.keccak256(ethers.utils.toUtf8Bytes('My Other Key'));
          const value = generateRandomData(60);

          const tx = await context.universalProfile.setData(key, value);

          const receipt = await tx.wait();

          gasBenchmark['runtime_costs']['EOA_owner']['setData']['case_2']['gas_cost'] =
            receipt.gasUsed.toNumber();
        });

        it('Set a 160 bytes long value', async () => {
          const key = ethers.utils.keccak256(ethers.utils.toUtf8Bytes('My Third Key'));
          const value = generateRandomData(160);

          const tx = await context.universalProfile.setData(key, value);

          const receipt = await tx.wait();

          gasBenchmark['runtime_costs']['EOA_owner']['setData']['case_3']['gas_cost'] =
            receipt.gasUsed.toNumber();
        });

        it('Set a 300 bytes long value', async () => {
          const key = ethers.utils.keccak256(ethers.utils.toUtf8Bytes('My Fourth Key'));
          const value = generateRandomData(300);

          const tx = await context.universalProfile.setData(key, value);

          const receipt = await tx.wait();

          gasBenchmark['runtime_costs']['EOA_owner']['setData']['case_4']['gas_cost'] =
            receipt.gasUsed.toNumber();
        });

        it('Set a 600 bytes long value', async () => {
          const key = ethers.utils.keccak256(ethers.utils.toUtf8Bytes('My Fifth Key'));
          const value = generateRandomData(600);

          const tx = await context.universalProfile.setData(key, value);

          const receipt = await tx.wait();

          gasBenchmark['runtime_costs']['EOA_owner']['setData']['case_5']['gas_cost'] =
            receipt.gasUsed.toNumber();
        });

        it('Change the value of a data key already set', async () => {
          const key = ethers.utils.keccak256(ethers.utils.toUtf8Bytes('My Fifth Key'));
          const value1 = generateRandomData(20);
          const value2 = generateRandomData(20);

          await context.universalProfile.setData(key, value1);

          const tx = await context.universalProfile.setData(key, value2);

          const receipt = await tx.wait();

          gasBenchmark['runtime_costs']['EOA_owner']['setData']['case_6']['gas_cost'] =
            receipt.gasUsed.toNumber();
        });

        it('Remove the value of a data key already set', async () => {
          const key = ethers.utils.keccak256(ethers.utils.toUtf8Bytes('My Fifth Key'));
          const value = generateRandomData(20);

          await context.universalProfile.setData(key, value);

          const tx = await context.universalProfile.setData(key, '0x');

          const receipt = await tx.wait();

          gasBenchmark['runtime_costs']['EOA_owner']['setData']['case_7']['gas_cost'] =
            receipt.gasUsed.toNumber();
        });
      });

      describe('setData Array', () => {
        before(async () => {
          context = await buildUniversalProfileContext(ethers.utils.parseEther('50'));
        });

        it('Set 2 data keys of 20 bytes long value', async () => {
          const key1 = ethers.utils.keccak256(ethers.utils.toUtf8Bytes('Key1'));
          const value1 = generateRandomData(20);

          const key2 = ethers.utils.keccak256(ethers.utils.toUtf8Bytes('Key2'));
          const value2 = generateRandomData(20);

          const tx = await context.universalProfile.setDataBatch([key1, key2], [value1, value2]);

          const receipt = await tx.wait();

          gasBenchmark['runtime_costs']['EOA_owner']['setData']['case_8']['gas_cost'] =
            receipt.gasUsed.toNumber();
        });

        it('Set 2 data keys of 100 bytes long value', async () => {
          const key1 = ethers.utils.keccak256(ethers.utils.toUtf8Bytes('Key3'));
          const value1 = generateRandomData(100);

          const key2 = ethers.utils.keccak256(ethers.utils.toUtf8Bytes('Key4'));
          const value2 = generateRandomData(100);

          const tx = await context.universalProfile.setDataBatch([key1, key2], [value1, value2]);

          const receipt = await tx.wait();

          gasBenchmark['runtime_costs']['EOA_owner']['setData']['case_9']['gas_cost'] =
            receipt.gasUsed.toNumber();
        });

        it('Set 3 data keys of 20 bytes long value', async () => {
          const key1 = ethers.utils.keccak256(ethers.utils.toUtf8Bytes('Key5'));
          const value1 = generateRandomData(20);

          const key2 = ethers.utils.keccak256(ethers.utils.toUtf8Bytes('Key6'));
          const value2 = generateRandomData(20);

          const key3 = ethers.utils.keccak256(ethers.utils.toUtf8Bytes('Key7'));
          const value3 = generateRandomData(20);

          const tx = await context.universalProfile.setDataBatch(
            [key1, key2, key3],
            [value1, value2, value3],
          );

          const receipt = await tx.wait();

          gasBenchmark['runtime_costs']['EOA_owner']['setData']['case_10']['gas_cost'] =
            receipt.gasUsed.toNumber();
        });

        it('Change the value of three data keys already set of 20 bytes long value', async () => {
          const key1 = ethers.utils.keccak256(ethers.utils.toUtf8Bytes('Key8'));
          const value1 = generateRandomData(20);

          const key2 = ethers.utils.keccak256(ethers.utils.toUtf8Bytes('Key9'));
          const value2 = generateRandomData(20);

          const key3 = ethers.utils.keccak256(ethers.utils.toUtf8Bytes('Key10'));
          const value3 = generateRandomData(20);

          await context.universalProfile.setDataBatch([key1, key2, key3], [value1, value2, value3]);

          const tx = await context.universalProfile.setDataBatch(
            [key1, key2, key3],
            [value1, value2, value3],
          );

          const receipt = await tx.wait();

          gasBenchmark['runtime_costs']['EOA_owner']['setData']['case_11']['gas_cost'] =
            receipt.gasUsed.toNumber();
        });

        it('Remove the value of three data keys already set', async () => {
          const key1 = ethers.utils.keccak256(ethers.utils.toUtf8Bytes('Key11'));
          const value1 = generateRandomData(20);

          const key2 = ethers.utils.keccak256(ethers.utils.toUtf8Bytes('Key12'));
          const value2 = generateRandomData(20);

          const key3 = ethers.utils.keccak256(ethers.utils.toUtf8Bytes('Key13'));
          const value3 = generateRandomData(20);

          await context.universalProfile.setDataBatch([key1, key2, key3], [value1, value2, value3]);

          const tx = await context.universalProfile.setDataBatch(
            [key1, key2, key3],
            ['0x', '0x', '0x'],
          );

          const receipt = await tx.wait();

          gasBenchmark['runtime_costs']['EOA_owner']['setData']['case_12']['gas_cost'] =
            receipt.gasUsed.toNumber();
        });
      });
    });

    describe('Tokens', () => {
      let lsp7Token: LSP7Mintable;
      let lsp8Token: LSP8Mintable;
      let universalProfile1;

      before(async () => {
        context = await buildUniversalProfileContext(ethers.utils.parseEther('50'));
        // deploy a LSP7 token
        lsp7Token = await new LSP7Mintable__factory(context.owner).deploy(
          'Token',
          'MTKN',
          context.owner.address,
          false,
        );

<<<<<<< HEAD
        // deploy a LSP8 token
=======
        // deploy a LSP8 NFT
>>>>>>> d62239e7
        lsp8Token = await new LSP8Mintable__factory(context.owner).deploy(
          'My NFT',
          'MNFT',
          context.owner.address,
<<<<<<< HEAD
          LSP8_TOKEN_ID_TYPES.UNIQUE_ID,
=======
          LSP8_TOKEN_ID_TYPES.NUMBER,
>>>>>>> d62239e7
        );

        universalProfile1 = await new UniversalProfile__factory(context.owner).deploy(
          context.accounts[2].address,
        );
      });

      describe('LSP7DigitalAsset', () => {
        it('when minting LSP7Token to a UP without data', async () => {
          const tx = await lsp7Token.mint(context.universalProfile.address, 20, false, '0x');

          const receipt = await tx.wait();

          gasBenchmark['runtime_costs']['EOA_owner']['tokens']['case_1']['gas_cost'] =
            receipt.gasUsed.toNumber();
        });

        it('when minting LSP7Token to a EOA without data', async () => {
          const tx = await lsp7Token.mint(context.accounts[5].address, 20, true, '0x');

          const receipt = await tx.wait();

          gasBenchmark['runtime_costs']['EOA_owner']['tokens']['case_2']['gas_cost'] =
            receipt.gasUsed.toNumber();
        });

        it('when transferring LSP7Token from a UP to a UP without data', async () => {
          const lsp7TransferPayload = lsp7Token.interface.encodeFunctionData('transfer', [
            context.universalProfile.address,
            universalProfile1.address,
            5,
            false,
            '0x',
          ]);

          const tx = await context.universalProfile
            .connect(context.owner)
            .execute(OPERATION_TYPES.CALL, lsp7Token.address, 0, lsp7TransferPayload);

          const receipt = await tx.wait();

          gasBenchmark['runtime_costs']['EOA_owner']['tokens']['case_3']['gas_cost'] =
            receipt.gasUsed.toNumber();
        });
      });

      describe('LSP8IdentifiableDigitalAsset', () => {
        const metaNFTList: string[] = [
          '0x0000000000000000000000000000000000000000000000000000000000000001',
          '0x0000000000000000000000000000000000000000000000000000000000000002',
          '0x0000000000000000000000000000000000000000000000000000000000000003',
          '0x0000000000000000000000000000000000000000000000000000000000000004',
        ];

        it('when minting LSP8Token to a UP without data', async () => {
          const tx = await lsp8Token.mint(
            context.universalProfile.address,
            metaNFTList[0],
            false,
            '0x',
          );

          const receipt = await tx.wait();

          gasBenchmark['runtime_costs']['EOA_owner']['tokens']['case_4']['gas_cost'] =
            receipt.gasUsed.toNumber();
        });

        it('when minting LSP8Token to a EOA without data', async () => {
          const tx = await lsp8Token.mint(context.accounts[5].address, metaNFTList[1], true, '0x');

          const receipt = await tx.wait();

          gasBenchmark['runtime_costs']['EOA_owner']['tokens']['case_5']['gas_cost'] =
            receipt.gasUsed.toNumber();
        });

        it('when transferring LSP8Token from a UP to a UP without data', async () => {
          const lsp8TransferPayload = lsp8Token.interface.encodeFunctionData('transfer', [
            context.universalProfile.address,
            universalProfile1.address,
            metaNFTList[0],
            false,
            '0x',
          ]);

          const tx = await context.universalProfile
            .connect(context.owner)
            .execute(OPERATION_TYPES.CALL, lsp8Token.address, 0, lsp8TransferPayload);

          const receipt = await tx.wait();

          gasBenchmark['runtime_costs']['EOA_owner']['tokens']['case_6']['gas_cost'] =
            receipt.gasUsed.toNumber();
        });
      });
    });
  });

  describe('KeyManager', () => {
    describe('`execute(...)` via Key Manager', () => {
      describe('main controller (this browser extension)', () => {
        const casesExecuteMainController: Row[] = [];

        let context: LSP6TestContext;

        let recipientEOA: SignerWithAddress;
        // setup Alice's Universal Profile as a recipient of LYX and tokens transactions
        let aliceUP: UniversalProfile;

        let lsp7MetaCoin: LSP7Mintable;
        let lsp8MetaNFT: LSP8Mintable;

        const nftList: string[] = [
          '0x0000000000000000000000000000000000000000000000000000000000000001',
          '0x0000000000000000000000000000000000000000000000000000000000000002',
          '0x0000000000000000000000000000000000000000000000000000000000000003',
          '0x0000000000000000000000000000000000000000000000000000000000000004',
        ];

        before(async () => {
          context = await buildLSP6TestContext(ethers.utils.parseEther('50'));

          recipientEOA = context.accounts[1];
          const deployedContracts = await setupProfileWithKeyManagerWithURD(context.accounts[2]);
          aliceUP = deployedContracts[0] as UniversalProfile;

          const lsp1Delegate: LSP1UniversalReceiverDelegateUP =
            await new LSP1UniversalReceiverDelegateUP__factory(context.accounts[0]).deploy();

          // the function `setupKeyManager` gives ALL PERMISSIONS to the owner as the first data key
          // We also setup the following:
          //    - LSP1 Delegate (for registering LSP7 tokens + LSP8 NFTs)
          //    - LSP3Profile metadata (to test for updates)
          await setupKeyManager(
            context,
            [ERC725YDataKeys.LSP1.LSP1UniversalReceiverDelegate],
            [lsp1Delegate.address],
          );

          // deploy a LSP7 token
          lsp7MetaCoin = await new LSP7Mintable__factory(context.owner).deploy(
            'MetaCoin',
            'MTC',
            context.owner.address,
            false,
          );

          // deploy a LSP8 NFT
          lsp8MetaNFT = await new LSP8Mintable__factory(context.owner).deploy(
            'MetaNFT',
            'MNF',
            context.owner.address,
<<<<<<< HEAD
            LSP8_TOKEN_ID_TYPES.UNIQUE_ID,
=======
            LSP8_TOKEN_ID_TYPES.NUMBER,
>>>>>>> d62239e7
          );

          // mint some tokens to the UP
          await lsp7MetaCoin.mint(context.universalProfile.address, 1000, false, '0x');

          // mint some NFTs to the UP
          nftList.forEach(async (nft) => {
            await lsp8MetaNFT.mint(context.universalProfile.address, nft, false, '0x');
          });
        });

        it('transfer some LYXes to an EOA', async () => {
          const lyxAmount = ethers.utils.parseEther('3');

          // prettier-ignore
          const tx = await context.universalProfile.connect(context.owner).execute(OPERATION_TYPES.CALL, recipientEOA.address, lyxAmount, "0x");
          const receipt = await tx.wait();

          casesExecuteMainController.push([
            'transfer LYX to an EOA',
            receipt.gasUsed.toNumber().toString(),
          ]);

          gasBenchmark['runtime_costs']['KeyManager_owner']['execute']['case_1'][
            'main_controller'
          ] = receipt.gasUsed.toNumber();
        });

        it('transfers some LYXes to a UP', async () => {
          const lyxAmount = ethers.utils.parseEther('3');

          // prettier-ignore
          const tx = await context.universalProfile.connect(context.owner).execute(OPERATION_TYPES.CALL, aliceUP.address, lyxAmount, "0x");
          const receipt = await tx.wait();

          casesExecuteMainController.push([
            'transfer LYX to a UP',
            receipt.gasUsed.toNumber().toString(),
          ]);

          gasBenchmark['runtime_costs']['KeyManager_owner']['execute']['case_2'][
            'main_controller'
          ] = receipt.gasUsed.toNumber();
        });

        it('transfers some tokens (LSP7) to an EOA (no data)', async () => {
          const tokenAmount = 100;

          // prettier-ignore
          const tx = await context.universalProfile.connect(context.owner).execute(
            OPERATION_TYPES.CALL,
            lsp7MetaCoin.address,
            0,
            lsp7MetaCoin.interface.encodeFunctionData("transfer", [
              context.universalProfile.address,
              recipientEOA.address,
              tokenAmount,
              true,
              "0x",
            ])
          );
          const receipt = await tx.wait();

          casesExecuteMainController.push([
            'transfer tokens (LSP7) to an EOA (no data)',
            receipt.gasUsed.toNumber().toString(),
          ]);

          gasBenchmark['runtime_costs']['KeyManager_owner']['execute']['case_3'][
            'main_controller'
          ] = receipt.gasUsed.toNumber();
        });

        it('transfer some tokens (LSP7) to a UP (no data)', async () => {
          const tokenAmount = 100;

          // prettier-ignore
          const tx = await context.universalProfile.connect(context.owner).execute(
            OPERATION_TYPES.CALL,
            lsp7MetaCoin.address,
            0,
            lsp7MetaCoin.interface.encodeFunctionData("transfer", [
              context.universalProfile.address,
              aliceUP.address,
              tokenAmount,
              true,
              "0x",
            ])
          );
          const receipt = await tx.wait();

          casesExecuteMainController.push([
            'transfer tokens (LSP7) to a UP (no data)',
            receipt.gasUsed.toNumber().toString(),
          ]);

          gasBenchmark['runtime_costs']['KeyManager_owner']['execute']['case_4'][
            'main_controller'
          ] = receipt.gasUsed.toNumber();
        });

        it('transfer a NFT (LSP8) to a EOA (no data)', async () => {
          const nftId = nftList[0];

          // prettier-ignore
          const tx = await context.universalProfile.connect(context.owner).execute(
            OPERATION_TYPES.CALL,
            lsp8MetaNFT.address,
            0,
            lsp8MetaNFT.interface.encodeFunctionData("transfer", [
              context.universalProfile.address,
              recipientEOA.address,
              nftId,
              true,
              "0x",
            ])
          );
          const receipt = await tx.wait();

          casesExecuteMainController.push([
            'transfer a NFT (LSP8) to a EOA (no data)',
            receipt.gasUsed.toNumber().toString(),
          ]);

          gasBenchmark['runtime_costs']['KeyManager_owner']['execute']['case_5'][
            'main_controller'
          ] = receipt.gasUsed.toNumber();
        });

        it('transfer a NFT (LSP8) to a UP (no data)', async () => {
          const nftId = nftList[1];

          // prettier-ignore
          const tx = await context.universalProfile.connect(context.owner).execute(
            OPERATION_TYPES.CALL,
            lsp8MetaNFT.address,
            0,
            lsp8MetaNFT.interface.encodeFunctionData("transfer", [
              context.universalProfile.address,
              aliceUP.address,
              nftId,
              false,
              "0x",
            ])
          );
          const receipt = await tx.wait();

          casesExecuteMainController.push([
            'transfer a NFT (LSP8) to a UP (no data)',
            receipt.gasUsed.toNumber().toString(),
          ]);

          gasBenchmark['runtime_costs']['KeyManager_owner']['execute']['case_6'][
            'main_controller'
          ] = receipt.gasUsed.toNumber();
        });
      });

      describe('controllers with some restrictions', () => {
        const casesExecuteRestrictedController: Row[] = [];
        let context: LSP6TestContext;

        let recipientEOA: SignerWithAddress;
        // setup Alice's Universal Profile as a recipient of LYX and tokens transactions
        let aliceUP: UniversalProfile;

        let canTransferValueToOneAddress: SignerWithAddress,
          canTransferTwoTokens: SignerWithAddress,
          canTransferTwoNFTs: SignerWithAddress;

        let allowedAddressToTransferValue: string;

        let lsp7MetaCoin: LSP7Mintable, lsp7LyxDai: LSP7Mintable;
        let lsp8MetaNFT: LSP8Mintable, lsp8LyxPunks: LSP8Mintable;

        const metaNFTList: string[] = [
          '0x0000000000000000000000000000000000000000000000000000000000000001',
          '0x0000000000000000000000000000000000000000000000000000000000000002',
          '0x0000000000000000000000000000000000000000000000000000000000000003',
          '0x0000000000000000000000000000000000000000000000000000000000000004',
        ];

        const lyxPunksList: string[] = [
          '0xcafecafecafecafecafecafecafecafecafecafecafecafecafecafecafecafe',
          '0xbeefbeefbeefbeefbeefbeefbeefbeefbeefbeefbeefbeefbeefbeefbeefbeef',
          '0xdeaddeaddeaddeaddeaddeaddeaddeaddeaddeaddeaddeaddeaddeaddeaddead',
          '0xf00df00df00df00df00df00df00df00df00df00df00df00df00df00df00df00d',
        ];

        before(async () => {
          context = await buildLSP6TestContext(ethers.utils.parseEther('50'));

          recipientEOA = context.accounts[1];

          // UP receiving LYX, Tokens and NFT transfers
          const deployedContracts = await setupProfileWithKeyManagerWithURD(context.accounts[2]);
          aliceUP = deployedContracts[0] as UniversalProfile;

          // LYX transfer scenarios
          canTransferValueToOneAddress = context.accounts[1];
          allowedAddressToTransferValue = context.accounts[2].address;

          // LSP7 token transfer scenarios
          canTransferTwoTokens = context.accounts[3];

          lsp7MetaCoin = await new LSP7Mintable__factory(context.owner).deploy(
            'MetaCoin',
            'MTC',
            context.owner.address,
            false,
          );

          lsp7LyxDai = await new LSP7Mintable__factory(context.owner).deploy(
            'LyxDai',
            'LDAI',
            context.owner.address,
            false,
          );

          [lsp7MetaCoin, lsp7LyxDai].forEach(async (token) => {
            await token.mint(context.universalProfile.address, 1000, false, '0x');
          });

          // LSP8 NFT transfer scenarios
          canTransferTwoNFTs = context.accounts[4];

          lsp8MetaNFT = await new LSP8Mintable__factory(context.owner).deploy(
            'MetaNFT',
            'MNF',
            context.owner.address,
<<<<<<< HEAD
            LSP8_TOKEN_ID_TYPES.UNIQUE_ID,
=======
            LSP8_TOKEN_ID_TYPES.NUMBER,
>>>>>>> d62239e7
          );

          lsp8LyxPunks = await new LSP8Mintable__factory(context.owner).deploy(
            'LyxPunks',
            'LPK',
            context.owner.address,
            LSP8_TOKEN_ID_TYPES.UNIQUE_ID,
          );

          [
            { contract: lsp8MetaNFT, tokenIds: metaNFTList },
            { contract: lsp8MetaNFT, tokenIds: lyxPunksList },
          ].forEach(async (nftContract) => {
            // mint some NFTs to the UP
            nftContract.tokenIds.forEach(async (nft) => {
              await lsp8MetaNFT.mint(context.universalProfile.address, nft, false, '0x');
            });
          });

          const lsp1Delegate = await new LSP1UniversalReceiverDelegateUP__factory(
            context.accounts[0],
          ).deploy();

          // prettier-ignore
          await setupKeyManager(
            context,
            [
              ERC725YDataKeys.LSP1.LSP1UniversalReceiverDelegate,
              ERC725YDataKeys.LSP6["AddressPermissions:Permissions"] + canTransferValueToOneAddress.address.substring(2),
              ERC725YDataKeys.LSP6["AddressPermissions:Permissions"] + canTransferTwoTokens.address.substring(2),
              ERC725YDataKeys.LSP6["AddressPermissions:Permissions"] + canTransferTwoNFTs.address.substring(2),
              ERC725YDataKeys.LSP6["AddressPermissions:AllowedCalls"] + canTransferValueToOneAddress.address.substring(2),
              ERC725YDataKeys.LSP6["AddressPermissions:AllowedCalls"] + canTransferTwoTokens.address.substring(2),
              ERC725YDataKeys.LSP6["AddressPermissions:AllowedCalls"] + canTransferTwoNFTs.address.substring(2),
            ],
            [
              lsp1Delegate.address,
              PERMISSIONS.TRANSFERVALUE,
              PERMISSIONS.CALL,
              PERMISSIONS.CALL,
              combineAllowedCalls([CALLTYPE.VALUE, CALLTYPE.VALUE], [allowedAddressToTransferValue, aliceUP.address], ["0xffffffff", "0xffffffff"], ["0xffffffff", "0xffffffff"]),
              combineAllowedCalls(
                [CALLTYPE.CALL, CALLTYPE.CALL],
                [lsp7MetaCoin.address, lsp7LyxDai.address],
                [INTERFACE_IDS.LSP7DigitalAsset, INTERFACE_IDS.LSP7DigitalAsset],
                ["0xffffffff", "0xffffffff"]
              ),
              combineAllowedCalls(
                [CALLTYPE.CALL, CALLTYPE.CALL],
                [lsp8MetaNFT.address, lsp8LyxPunks.address],
                [INTERFACE_IDS.LSP8IdentifiableDigitalAsset, INTERFACE_IDS.LSP8IdentifiableDigitalAsset],
                ["0xffffffff", "0xffffffff"]
              )
            ]
          )
        });

        it('transfer some LYXes to an EOA - restricted to 2 x allowed address only (TRANSFERVALUE + 2x AllowedCalls)', async () => {
          const lyxAmount = 10;

          const tx = await context.universalProfile
            .connect(canTransferValueToOneAddress)
            .execute(OPERATION_TYPES.CALL, allowedAddressToTransferValue, lyxAmount, '0x');
          const receipt = await tx.wait();

          casesExecuteRestrictedController.push([
            'transfer some LYXes to an EOA - restricted to 2 x allowed address only (an EOA + a UP) (TRANSFERVALUE + 2x AllowedCalls)',
            receipt.gasUsed.toNumber().toString(),
          ]);

          gasBenchmark['runtime_costs']['KeyManager_owner']['execute']['case_1'][
            'restricted_controller'
          ] = receipt.gasUsed.toNumber();
        });

        it('transfer some LYXes to a UP - restricted to 2 x allowed address only (an EOA + a UP) (TRANSFERVALUE + 2x AllowedCalls)', async () => {
          // ...
          const lyxAmount = 10;

          const tx = await context.universalProfile
            .connect(canTransferValueToOneAddress)
            .execute(OPERATION_TYPES.CALL, aliceUP.address, lyxAmount, '0x');
          const receipt = await tx.wait();

          casesExecuteRestrictedController.push([
            'transfer some LYXes to a UP - restricted to 2 x allowed address only (an EOA + a UP) (TRANSFERVALUE + 2x AllowedCalls)',
            receipt.gasUsed.toNumber().toString(),
          ]);

          gasBenchmark['runtime_costs']['KeyManager_owner']['execute']['case_2'][
            'restricted_controller'
          ] = receipt.gasUsed.toNumber();
        });

        it('transfers some tokens (LSP7) to an EOA - restricted to LSP7 + 2x allowed contracts only (CALL + 2x AllowedCalls) (no data)', async () => {
          const tokenAmount = 100;

          // prettier-ignore
          const tx = await context.universalProfile.connect(canTransferTwoTokens).execute(
            OPERATION_TYPES.CALL,
            lsp7MetaCoin.address,
            0,
            lsp7MetaCoin.interface.encodeFunctionData("transfer", [
              context.universalProfile.address,
              recipientEOA.address,
              tokenAmount,
              true,
              "0x",
            ])
          );
          const receipt = await tx.wait();

          casesExecuteRestrictedController.push([
            'transfers some tokens (LSP7) to an EOA - restricted to LSP7 + 2x allowed contracts only (CALL + 2x AllowedCalls) (no data)',
            receipt.gasUsed.toNumber().toString(),
          ]);

          gasBenchmark['runtime_costs']['KeyManager_owner']['execute']['case_3'][
            'restricted_controller'
          ] = receipt.gasUsed.toNumber();
        });

        it('transfers some tokens (LSP7) to an other UP - restricted to LSP7 + 2x allowed contracts only (CALL + 2x AllowedCalls) (no data)', async () => {
          const tokenAmount = 100;

          // prettier-ignore
          const tx = await context.universalProfile.connect(canTransferTwoTokens).execute(
            OPERATION_TYPES.CALL,
            lsp7MetaCoin.address,
            0,
            lsp7MetaCoin.interface.encodeFunctionData("transfer", [
              context.universalProfile.address,
              aliceUP.address,
              tokenAmount,
              true,
              "0x",
            ])
          );
          const receipt = await tx.wait();

          casesExecuteRestrictedController.push([
            'transfers some tokens (LSP7) to an other UP - restricted to LSP7 + 2x allowed contracts only (CALL + 2x AllowedCalls) (no data)',
            receipt.gasUsed.toNumber().toString(),
          ]);

          gasBenchmark['runtime_costs']['KeyManager_owner']['execute']['case_4'][
            'restricted_controller'
          ] = receipt.gasUsed.toNumber();
        });

        it('transfers a NFT (LSP8) to an EOA - restricted to LSP8 + 2x allowed contracts only (CALL + 2x AllowedCalls) (no data)', async () => {
          const nftId = metaNFTList[0];

          // prettier-ignore
          const tx = await context.universalProfile.connect(canTransferTwoNFTs).execute(
            OPERATION_TYPES.CALL,
            lsp8MetaNFT.address,
            0,
            lsp8MetaNFT.interface.encodeFunctionData("transfer", [
              context.universalProfile.address,
              recipientEOA.address,
              nftId,
              true,
              "0x",
            ])
          );
          const receipt = await tx.wait();

          casesExecuteRestrictedController.push([
            'transfers a NFT (LSP8) to an EOA - restricted to LSP8 + 2x allowed contracts only (CALL + 2x AllowedCalls) (no data)',
            receipt.gasUsed.toNumber().toString(),
          ]);

          gasBenchmark['runtime_costs']['KeyManager_owner']['execute']['case_5'][
            'restricted_controller'
          ] = receipt.gasUsed.toNumber();
        });

        it('transfers a NFT (LSP8) to an other UP - restricted to LSP8 + 2x allowed contracts only (CALL + 2x AllowedCalls) (no data)', async () => {
          const nftId = metaNFTList[1];

          // prettier-ignore
          const tx = await context.universalProfile.connect(canTransferTwoNFTs).execute(
            OPERATION_TYPES.CALL,
            lsp8MetaNFT.address,
            0,
            lsp8MetaNFT.interface.encodeFunctionData("transfer", [
              context.universalProfile.address,
              aliceUP.address,
              nftId,
              false,
              "0x",
            ])
          );
          const receipt = await tx.wait();

          casesExecuteRestrictedController.push([
            'transfers a NFT (LSP8) to an other UP - restricted to LSP8 + 2x allowed contracts only (CALL + 2x AllowedCalls) (no data)',
            receipt.gasUsed.toNumber().toString(),
          ]);

          gasBenchmark['runtime_costs']['KeyManager_owner']['execute']['case_6'][
            'restricted_controller'
          ] = receipt.gasUsed.toNumber();
        });
      });
    });

    describe('`setData(...)` via Key Manager', () => {
      let context: LSP6TestContext;

      let controllerToAddEditAndRemove: SignerWithAddress;

      const allowedERC725YDataKeys = [
        ethers.utils.keccak256(ethers.utils.toUtf8Bytes('key1')),
        ethers.utils.keccak256(ethers.utils.toUtf8Bytes('key2')),
        ethers.utils.keccak256(ethers.utils.toUtf8Bytes('key3')),
        ethers.utils.keccak256(ethers.utils.toUtf8Bytes('key4')),
        ethers.utils.keccak256(ethers.utils.toUtf8Bytes('key5')),
        ethers.utils.keccak256(ethers.utils.toUtf8Bytes('key6')),
        ethers.utils.keccak256(ethers.utils.toUtf8Bytes('key7')),
        ethers.utils.keccak256(ethers.utils.toUtf8Bytes('key8')),
        ethers.utils.keccak256(ethers.utils.toUtf8Bytes('key9')),
        ethers.utils.keccak256(ethers.utils.toUtf8Bytes('key10')),
      ];

      // Fictional scenario of a NFT Marketplace dApp
      const nftMarketplaceDataKeys = [
        ethers.utils.keccak256(ethers.utils.toUtf8Bytes('NFT Marketplace dApp - settings')),
        ethers.utils.keccak256(ethers.utils.toUtf8Bytes('NFT Marketplace dApp - followers')),
        ethers.utils.keccak256(ethers.utils.toUtf8Bytes('NFT Marketplace dApp - rewards')),
      ];

      before(async () => {
        context = await buildLSP6TestContext();

        controllerToAddEditAndRemove = context.accounts[1];

        // prettier-ignore
        const permissionKeys = [
          ERC725YDataKeys.LSP3.LSP3Profile,
          ERC725YDataKeys.LSP6["AddressPermissions[]"].length,
          ERC725YDataKeys.LSP6["AddressPermissions[]"].index + "00000000000000000000000000000000",
        ];

        const permissionValues = [
          // Set some JSONURL for LSP3Profile metadata to test gas cost of updating your profile details
          '0x6f357c6a70546a2accab18748420b63c63b5af4cf710848ae83afc0c51dd8ad17fb5e8b3697066733a2f2f516d65637247656a555156587057347a53393438704e76636e51724a314b69416f4d36626466725663575a736e35',
          ethers.utils.hexZeroPad(ethers.BigNumber.from(3).toHexString(), 16),
          context.owner.address,
        ];

        // The `context.owner` is given `ALL_PERMISSIONS` as the first data key through `setupKeyManager` method.
        await setupKeyManager(context, permissionKeys, permissionValues);
      });

      describe('main controller (this browser extension) has SUPER_SETDATA ', () => {
        it('Update profile details (LSP3Profile metadata)', async () => {
          const dataKey = ERC725YDataKeys.LSP3['LSP3Profile'];
          const dataValue =
            '0x6f357c6a820464ddfac1bec070cc14a8daf04129871d458f2ca94368aae8391311af6361696670733a2f2f516d597231564a4c776572673670456f73636468564775676f3339706136727963455a4c6a7452504466573834554178';

          const tx = await context.universalProfile
            .connect(context.owner)
            .setData(dataKey, dataValue);

          const receipt = await tx.wait();

          gasBenchmark['runtime_costs']['KeyManager_owner']['setData']['case_1'][
            'main_controller'
          ] = receipt.gasUsed.toNumber();
        });

        it(`Give permissions to a controller
          1. increase \`AddressPermissions[]\` array length
          2. put the controller address at \`AddressPermissions[index]\`
          3. give the controller the permission \`SETDATA\` under \`AddressPermissions:Permissions:<controller>\`
          4. allow the controller to set 3x specific ERC725Y data keys under \`AddressPermissions:AllowedERC725YDataKeys:<controller>\`
      `, async () => {
          const newController = controllerToAddEditAndRemove;

          const AddressPermissionsArrayLength = await context.universalProfile['getData(bytes32)'](
            ERC725YDataKeys.LSP6['AddressPermissions[]'].length,
          );

          // prettier-ignore
          const dataKeys = [
            ERC725YDataKeys.LSP6["AddressPermissions[]"].length,
            ERC725YDataKeys.LSP6["AddressPermissions[]"].index + ethers.utils.hexZeroPad(ethers.utils.hexStripZeros(AddressPermissionsArrayLength), 16).substring(2),
            ERC725YDataKeys.LSP6["AddressPermissions:Permissions"] + newController.address.substring(2),
            ERC725YDataKeys.LSP6["AddressPermissions:AllowedERC725YDataKeys"] + newController.address.substring(2),
          ];

          // prettier-ignore
          const dataValues = [
            ethers.utils.hexZeroPad(ethers.BigNumber.from(AddressPermissionsArrayLength).add(1).toHexString(), 16),
            newController.address,
            combinePermissions(PERMISSIONS.SETDATA),
            encodeCompactBytesArray([
                ERC725YDataKeys.LSP3.LSP3Profile,
                ERC725YDataKeys.LSP12['LSP12IssuedAssets[]'].index,
                ERC725YDataKeys.LSP12['LSP12IssuedAssetsMap'],
            ])
          ];

          const tx = await context.universalProfile
            .connect(context.owner)
            .setDataBatch(dataKeys, dataValues);

          const receipt = await tx.wait();

          expect(await context.universalProfile.getDataBatch(dataKeys)).to.deep.equal(dataValues);

          gasBenchmark['runtime_costs']['KeyManager_owner']['setData']['case_2'][
            'main_controller'
          ] = receipt.gasUsed.toNumber();
        });

        it('Update permissions of previous controller. Allow it now to `SUPER_SETDATA`', async () => {
          const controllerToEdit = controllerToAddEditAndRemove;

          const dataKey =
            ERC725YDataKeys.LSP6['AddressPermissions:Permissions'] +
            controllerToEdit.address.substring(2);

          const dataValue = combinePermissions(PERMISSIONS.SETDATA, PERMISSIONS.SUPER_SETDATA);

          const tx = await context.universalProfile
            .connect(context.owner)
            .setData(dataKey, dataValue);

          const receipt = await tx.wait();

          expect(await context.universalProfile.getData(dataKey)).to.equal(dataValue);

          gasBenchmark['runtime_costs']['KeyManager_owner']['setData']['case_3'][
            'main_controller'
          ] = receipt.gasUsed.toNumber();
        });

        it(`Remove a controller
          1. decrease \`AddressPermissions[]\` array length
          2. remove the controller address at \`AddressPermissions[index]\`
          3. set \`0x\` for the controller permissions under \`AddressPermissions:Permissions:<controller>\`
          4. remove the Allowed ERC725Y Data Keys previously set for the controller under \`AddressPermissions:AllowedERC725YDataKeys:<controller>\`
      `, async () => {
          const newController = controllerToAddEditAndRemove;

          const AddressPermissionsArrayLength = await context.universalProfile['getData(bytes32)'](
            ERC725YDataKeys.LSP6['AddressPermissions[]'].length,
          );

          // prettier-ignore
          const dataKeys = [
            ERC725YDataKeys.LSP6["AddressPermissions[]"].length,
            ERC725YDataKeys.LSP6["AddressPermissions[]"].index + ethers.utils.hexZeroPad(ethers.utils.hexStripZeros(AddressPermissionsArrayLength), 16).substring(2),
            ERC725YDataKeys.LSP6["AddressPermissions:Permissions"] + newController.address.substring(2),
            ERC725YDataKeys.LSP6["AddressPermissions:AllowedERC725YDataKeys"] + newController.address.substring(2),
          ];

          // prettier-ignore
          const dataValues = [
            ethers.utils.hexZeroPad(ethers.BigNumber.from(AddressPermissionsArrayLength).sub(1).toHexString(), 16),
            "0x",
            "0x",
            "0x",
          ];

          const tx = await context.universalProfile
            .connect(context.owner)
            .setDataBatch(dataKeys, dataValues);

          const receipt = await tx.wait();

          gasBenchmark['runtime_costs']['KeyManager_owner']['setData']['case_4'][
            'main_controller'
          ] = receipt.gasUsed.toNumber();
        });

        it('Write 5x new LSP12 Issued Assets', async () => {
          // prettier-ignore
          const issuedAssetsDataKeys = [
            ERC725YDataKeys.LSP12["LSP12IssuedAssets[]"].length,
            ERC725YDataKeys.LSP12["LSP12IssuedAssets[]"].index + "00000000000000000000000000000000",
            ERC725YDataKeys.LSP12["LSP12IssuedAssets[]"].index + "00000000000000000000000000000001",
            ERC725YDataKeys.LSP12["LSP12IssuedAssets[]"].index + "00000000000000000000000000000002",
            ERC725YDataKeys.LSP12["LSP12IssuedAssets[]"].index + "00000000000000000000000000000003",
            ERC725YDataKeys.LSP12["LSP12IssuedAssets[]"].index + "00000000000000000000000000000004",
          ];

          // these are just random placeholder values
          // they should be replaced with actual token contract address
          const issuedAssetsDataValues = [
            '0x0000000000000000000000000000000000000000000000000000000000000005',
            context.accounts[5].address,
            context.accounts[6].address,
            context.accounts[7].address,
            context.accounts[8].address,
            context.accounts[9].address,
          ];

          const tx = await context.universalProfile
            .connect(context.owner)
            .setDataBatch(issuedAssetsDataKeys, issuedAssetsDataValues);

          const receipt = await tx.wait();

          expect(await context.universalProfile.getDataBatch(issuedAssetsDataKeys)).to.deep.equal(
            issuedAssetsDataValues,
          );

          gasBenchmark['runtime_costs']['KeyManager_owner']['setData']['case_5'][
            'main_controller'
          ] = receipt.gasUsed.toNumber();
        });

        it('Updates 1x data key', async () => {
          const dataKey = allowedERC725YDataKeys[5];
          const dataValue = '0xaabbccdd';

          const tx = await context.universalProfile
            .connect(context.owner)
            .setData(dataKey, dataValue);

          const receipt = await tx.wait();

          gasBenchmark['runtime_costs']['KeyManager_owner']['setData']['case_5'][
            'main_controller'
          ] = receipt.gasUsed.toNumber();
        });

        it('Updates 3x data keys (first x3)', async () => {
          const dataKeys = allowedERC725YDataKeys.slice(0, 3);
          const dataValues = ['0xaabbccdd', '0xaabbccdd', '0xaabbccdd'];

          const tx = await context.universalProfile
            .connect(context.owner)
            .setDataBatch(dataKeys, dataValues);

          const receipt = await tx.wait();

          gasBenchmark['runtime_costs']['KeyManager_owner']['setData']['case_6'][
            'main_controller'
          ] = receipt.gasUsed.toNumber();
        });

        it('Update 3x data keys (middle x3)', async () => {
          const dataKeys = allowedERC725YDataKeys.slice(3, 6);
          const dataValues = ['0xaabbccdd', '0xaabbccdd', '0xaabbccdd'];

          const tx = await context.universalProfile
            .connect(context.owner)
            .setDataBatch(dataKeys, dataValues);

          const receipt = await tx.wait();

          gasBenchmark['runtime_costs']['KeyManager_owner']['setData']['case_7'][
            'main_controller'
          ] = receipt.gasUsed.toNumber();
        });

        it('Update 3x data keys (last x3)', async () => {
          const dataKeys = allowedERC725YDataKeys.slice(7, 10);
          const dataValues = ['0xaabbccdd', '0xaabbccdd', '0xaabbccdd'];

          const tx = await context.universalProfile
            .connect(context.owner)
            .setDataBatch(dataKeys, dataValues);

          const receipt = await tx.wait();

          gasBenchmark['runtime_costs']['KeyManager_owner']['setData']['case_8'][
            'main_controller'
          ] = receipt.gasUsed.toNumber();
        });

        it('Set 2x data keys + add 3x new controllers (including setting the array length + indexes under AddressPermissions[index]) - 12 data keys in total', async () => {
          const addressPermissionsArrayLength = ethers.BigNumber.from(
            await context.universalProfile.getData(
              ERC725YDataKeys.LSP6['AddressPermissions[]'].length,
            ),
          ).toNumber();

          const newArrayLengthUint128Hex = ethers.utils.hexZeroPad(
            ethers.BigNumber.from(addressPermissionsArrayLength).add(3).toHexString(),
            16,
          );

          // example of a dApp that set some logic
          const compactBytesArrayAllowedERC725YDataKeys = encodeCompactBytesArray([
            ...nftMarketplaceDataKeys,
            ERC725YDataKeys.LSP12['LSP12IssuedAssets[]'].index,
            ERC725YDataKeys.LSP12['LSP12IssuedAssetsMap'],
          ]);

          const dataKeys = [
            nftMarketplaceDataKeys[0], // set the settings and followers to 0 to start (rewards are set later)
            nftMarketplaceDataKeys[1],
            ERC725YDataKeys.LSP6['AddressPermissions[]'].length,
            ERC725YDataKeys.LSP6['AddressPermissions[]'].index +
              `0000000000000000000000000000000${addressPermissionsArrayLength}`,
            ERC725YDataKeys.LSP6['AddressPermissions[]'].index +
              `0000000000000000000000000000000${addressPermissionsArrayLength + 1}`,
            ERC725YDataKeys.LSP6['AddressPermissions[]'].index +
              `0000000000000000000000000000000${addressPermissionsArrayLength + 2}`,
            ERC725YDataKeys.LSP6['AddressPermissions:Permissions'] +
              context.accounts[3].address.substring(2),
            ERC725YDataKeys.LSP6['AddressPermissions:Permissions'] +
              context.accounts[4].address.substring(2),
            ERC725YDataKeys.LSP6['AddressPermissions:Permissions'] +
              context.accounts[5].address.substring(2),
            ERC725YDataKeys.LSP6['AddressPermissions:AllowedERC725YDataKeys'] +
              context.accounts[3].address.substring(2),
            ERC725YDataKeys.LSP6['AddressPermissions:AllowedERC725YDataKeys'] +
              context.accounts[4].address.substring(2),
            ERC725YDataKeys.LSP6['AddressPermissions:AllowedERC725YDataKeys'] +
              context.accounts[5].address.substring(2),
          ];

          const dataValues = [
            // user settings
            ethers.utils.hexlify(ethers.utils.toUtf8Bytes('Some default user settings to start')),
            // followers count starts at 0
            abiCoder.encode(['uint256'], [0]),
            newArrayLengthUint128Hex,
            context.accounts[3].address,
            context.accounts[4].address,
            context.accounts[5].address,
            PERMISSIONS.SETDATA,
            PERMISSIONS.SETDATA,
            PERMISSIONS.SETDATA,
            compactBytesArrayAllowedERC725YDataKeys,
            compactBytesArrayAllowedERC725YDataKeys,
            compactBytesArrayAllowedERC725YDataKeys,
          ];

          const tx = await context.universalProfile
            .connect(context.owner)
            .setDataBatch(dataKeys, dataValues);

          const receipt = await tx.wait();

          gasBenchmark['runtime_costs']['KeyManager_owner']['setData']['case_9'][
            'main_controller'
          ] = receipt.gasUsed.toNumber();
        });
      });

      describe('restricted controllers', () => {
        let controllercanSetTwoDataKeys: SignerWithAddress,
          controllerCanAddControllers: SignerWithAddress,
          controllerCanEditPermissions: SignerWithAddress,
          controllerCanSetTenDataKeys: SignerWithAddress,
          controllerCanSetDataAndAddControllers: SignerWithAddress;

        before(async () => {
          context = await buildLSP6TestContext();

          controllercanSetTwoDataKeys = context.accounts[1];
          controllerCanAddControllers = context.accounts[2];
          controllerCanEditPermissions = context.accounts[3];
          controllerCanSetTenDataKeys = context.accounts[4];
          controllerCanSetDataAndAddControllers = context.accounts[5];

          controllerToAddEditAndRemove = context.accounts[6];

          // prettier-ignore
          const permissionKeys = [
                ERC725YDataKeys.LSP3.LSP3Profile,
                ERC725YDataKeys.LSP6["AddressPermissions[]"].length,
                ERC725YDataKeys.LSP6["AddressPermissions[]"].index + "00000000000000000000000000000000",
                ERC725YDataKeys.LSP6["AddressPermissions:Permissions"] + controllercanSetTwoDataKeys.address.substring(2),
                ERC725YDataKeys.LSP6["AddressPermissions:AllowedERC725YDataKeys"] + controllercanSetTwoDataKeys.address.substring(2),
                ERC725YDataKeys.LSP6["AddressPermissions:Permissions"] + controllerCanAddControllers.address.substring(2),
                ERC725YDataKeys.LSP6["AddressPermissions:Permissions"] + controllerCanEditPermissions.address.substring(2),
                ERC725YDataKeys.LSP6["AddressPermissions:Permissions"] + controllerCanSetTenDataKeys.address.substring(2),
                ERC725YDataKeys.LSP6["AddressPermissions:AllowedERC725YDataKeys"] + controllerCanSetTenDataKeys.address.substring(2),
                ERC725YDataKeys.LSP6["AddressPermissions:Permissions"] + controllerCanSetDataAndAddControllers.address.substring(2),
                ERC725YDataKeys.LSP6["AddressPermissions:AllowedERC725YDataKeys"] + controllerCanSetDataAndAddControllers.address.substring(2),
            ];

          const permissionValues = [
            // Set some JSONURL for LSP3Profile metadata to test gas cost of updating your profile details
            '0x6f357c6a70546a2accab18748420b63c63b5af4cf710848ae83afc0c51dd8ad17fb5e8b3697066733a2f2f516d65637247656a555156587057347a53393438704e76636e51724a314b69416f4d36626466725663575a736e35',
            ethers.utils.hexZeroPad(ethers.BigNumber.from(6).toHexString(), 16),
            context.owner.address,
            PERMISSIONS.SETDATA,
            encodeCompactBytesArray([
              ERC725YDataKeys.LSP3.LSP3Profile,
              ERC725YDataKeys.LSP12['LSP12IssuedAssets[]'].index,
            ]),
            PERMISSIONS.ADDCONTROLLER,
            PERMISSIONS.EDITPERMISSIONS,
            PERMISSIONS.SETDATA,
            encodeCompactBytesArray(allowedERC725YDataKeys),
            combinePermissions(PERMISSIONS.SETDATA, PERMISSIONS.ADDCONTROLLER),
            encodeCompactBytesArray([
              ...nftMarketplaceDataKeys,
              ERC725YDataKeys.LSP3.LSP3Profile,
              ERC725YDataKeys.LSP12['LSP12IssuedAssets[]'].index,
            ]),
          ];

          // The `context.owner` is given `ALL_PERMISSIONS` as the first data key through `setupKeyManager` method.
          await setupKeyManager(context, permissionKeys, permissionValues);
        });

        it('Update profile details (LSP3Profile metadata)', async () => {
          const dataKey = ERC725YDataKeys.LSP3['LSP3Profile'];
          const dataValue =
            '0x6f357c6a820464ddfac1bec070cc14a8daf04129871d458f2ca94368aae8391311af6361696670733a2f2f516d597231564a4c776572673670456f73636468564775676f3339706136727963455a4c6a7452504466573834554178';

          const tx = await context.universalProfile
            .connect(controllercanSetTwoDataKeys)
            .setData(dataKey, dataValue);

          const receipt = await tx.wait();

          gasBenchmark['runtime_costs']['KeyManager_owner']['setData']['case_1'][
            'restricted_controller'
          ] = receipt.gasUsed.toNumber();
        });

        it(`Give permissions to a controller
            1. increase \`AddressPermissions[]\` array length
            2. put the controller address at \`AddressPermissions[index]\`
            3. give the controller the permission \`SETDATA\` under \`AddressPermissions:Permissions:<controller>\`
            4. allow the controller to set 3x specific ERC725Y data keys under \`AddressPermissions:AllowedERC725YDataKeys:<controller>\`
        `, async () => {
          const newController = controllerToAddEditAndRemove;

          const AddressPermissionsArrayLength = await context.universalProfile['getData(bytes32)'](
            ERC725YDataKeys.LSP6['AddressPermissions[]'].length,
          );

          // prettier-ignore
          const dataKeys = [
              ERC725YDataKeys.LSP6["AddressPermissions[]"].length,
              ERC725YDataKeys.LSP6["AddressPermissions[]"].index + ethers.utils.hexZeroPad(ethers.utils.hexStripZeros(AddressPermissionsArrayLength), 16).substring(2),
              ERC725YDataKeys.LSP6["AddressPermissions:Permissions"] + newController.address.substring(2),
              ERC725YDataKeys.LSP6["AddressPermissions:AllowedERC725YDataKeys"] + newController.address.substring(2),
            ];

          // prettier-ignore
          const dataValues = [
              ethers.utils.hexZeroPad(ethers.BigNumber.from(AddressPermissionsArrayLength).add(1).toHexString(), 16),
              newController.address,
              combinePermissions(PERMISSIONS.SETDATA),
              encodeCompactBytesArray([
                  ERC725YDataKeys.LSP3.LSP3Profile,
                  ERC725YDataKeys.LSP12['LSP12IssuedAssets[]'].index,
                  ERC725YDataKeys.LSP12['LSP12IssuedAssetsMap'],
              ])
            ];

          const tx = await context.universalProfile
            .connect(controllerCanAddControllers)
            .setDataBatch(dataKeys, dataValues);

          const receipt = await tx.wait();

          expect(await context.universalProfile.getDataBatch(dataKeys)).to.deep.equal(dataValues);

          gasBenchmark['runtime_costs']['KeyManager_owner']['setData']['case_2'][
            'restricted_controller'
          ] = receipt.gasUsed.toNumber();
        });

        it('Update permissions of previous controller. Allow it now to `SUPER_SETDATA`', async () => {
          const controllerToEdit = controllerToAddEditAndRemove;

          const dataKey =
            ERC725YDataKeys.LSP6['AddressPermissions:Permissions'] +
            controllerToEdit.address.substring(2);

          const dataValue = combinePermissions(PERMISSIONS.SETDATA, PERMISSIONS.SUPER_SETDATA);

          const tx = await context.universalProfile
            .connect(controllerCanEditPermissions)
            .setData(dataKey, dataValue);

          const receipt = await tx.wait();

          expect(await context.universalProfile.getData(dataKey)).to.equal(dataValue);

          gasBenchmark['runtime_costs']['KeyManager_owner']['setData']['case_3'][
            'restricted_controller'
          ] = receipt.gasUsed.toNumber();
        });

        it(`Remove a controller
            1. decrease \`AddressPermissions[]\` array length
            2. remove the controller address at \`AddressPermissions[index]\`
            3. set \`0x\` for the controller permissions under \`AddressPermissions:Permissions:<controller>\`
            4. remove the Allowed ERC725Y Data Keys previously set for the controller under \`AddressPermissions:AllowedERC725YDataKeys:<controller>\`
        `, async () => {
          const newController = controllerToAddEditAndRemove;

          const AddressPermissionsArrayLength = await context.universalProfile['getData(bytes32)'](
            ERC725YDataKeys.LSP6['AddressPermissions[]'].length,
          );

          // prettier-ignore
          const dataKeys = [
              ERC725YDataKeys.LSP6["AddressPermissions[]"].length,
              ERC725YDataKeys.LSP6["AddressPermissions[]"].index + ethers.utils.hexZeroPad(ethers.BigNumber.from(AddressPermissionsArrayLength).sub(1), 16).substring(2),
              ERC725YDataKeys.LSP6["AddressPermissions:Permissions"] + newController.address.substring(2),
              ERC725YDataKeys.LSP6["AddressPermissions:AllowedERC725YDataKeys"] + newController.address.substring(2),
            ];

          // prettier-ignore
          const dataValues = [
              ethers.utils.hexZeroPad(ethers.BigNumber.from(AddressPermissionsArrayLength).sub(1).toHexString(), 16),
              "0x",
              "0x",
              "0x",
            ];

          const tx = await context.universalProfile
            .connect(controllerCanEditPermissions)
            .setDataBatch(dataKeys, dataValues);

          const receipt = await tx.wait();

          gasBenchmark['runtime_costs']['KeyManager_owner']['setData']['case_4'][
            'restricted_controller'
          ] = receipt.gasUsed.toNumber();
        });

        it('Write 5x new LSP12 Issued Assets', async () => {
          // prettier-ignore
          const issuedAssetsDataKeys = [
              ERC725YDataKeys.LSP12["LSP12IssuedAssets[]"].length,
              ERC725YDataKeys.LSP12["LSP12IssuedAssets[]"].index + "00000000000000000000000000000000",
              ERC725YDataKeys.LSP12["LSP12IssuedAssets[]"].index + "00000000000000000000000000000001",
              ERC725YDataKeys.LSP12["LSP12IssuedAssets[]"].index + "00000000000000000000000000000002",
              ERC725YDataKeys.LSP12["LSP12IssuedAssets[]"].index + "00000000000000000000000000000003",
              ERC725YDataKeys.LSP12["LSP12IssuedAssets[]"].index + "00000000000000000000000000000004",
            ];

          // these are just random placeholder values
          // they should be replaced with actual token contract address
          const issuedAssetsDataValues = [
            '0x0000000000000000000000000000000000000000000000000000000000000005',
            context.accounts[5].address,
            context.accounts[6].address,
            context.accounts[7].address,
            context.accounts[8].address,
            context.accounts[9].address,
          ];

          const tx = await context.universalProfile
            .connect(controllercanSetTwoDataKeys)
            .setDataBatch(issuedAssetsDataKeys, issuedAssetsDataValues);

          const receipt = await tx.wait();

          expect(await context.universalProfile.getDataBatch(issuedAssetsDataKeys)).to.deep.equal(
            issuedAssetsDataValues,
          );

          gasBenchmark['runtime_costs']['KeyManager_owner']['setData']['case_5'][
            'restricted_controller'
          ] = receipt.gasUsed.toNumber();
        });

        it('Updates 1x data key', async () => {
          const dataKey = allowedERC725YDataKeys[5];
          const dataValue = '0xaabbccdd';

          const tx = await context.universalProfile
            .connect(controllerCanSetTenDataKeys)
            .setData(dataKey, dataValue);

          const receipt = await tx.wait();

          gasBenchmark['runtime_costs']['KeyManager_owner']['setData']['case_5'][
            'restricted_controller'
          ] = receipt.gasUsed.toNumber();
        });

        it('Updates 3x data keys (first x3)', async () => {
          const dataKeys = allowedERC725YDataKeys.slice(0, 3);
          const dataValues = ['0xaabbccdd', '0xaabbccdd', '0xaabbccdd'];

          const tx = await context.universalProfile
            .connect(controllerCanSetTenDataKeys)
            .setDataBatch(dataKeys, dataValues);

          const receipt = await tx.wait();

          gasBenchmark['runtime_costs']['KeyManager_owner']['setData']['case_6'][
            'restricted_controller'
          ] = receipt.gasUsed.toNumber();
        });

        it('Update 3x data keys (middle x3)', async () => {
          const dataKeys = allowedERC725YDataKeys.slice(3, 6);
          const dataValues = ['0xaabbccdd', '0xaabbccdd', '0xaabbccdd'];

          const tx = await context.universalProfile
            .connect(controllerCanSetTenDataKeys)
            .setDataBatch(dataKeys, dataValues);

          const receipt = await tx.wait();

          gasBenchmark['runtime_costs']['KeyManager_owner']['setData']['case_7'][
            'restricted_controller'
          ] = receipt.gasUsed.toNumber();
        });

        it('Update 3x data keys (last x3)', async () => {
          const dataKeys = allowedERC725YDataKeys.slice(7, 10);
          const dataValues = ['0xaabbccdd', '0xaabbccdd', '0xaabbccdd'];

          const tx = await context.universalProfile
            .connect(controllerCanSetTenDataKeys)
            .setDataBatch(dataKeys, dataValues);

          const receipt = await tx.wait();

          gasBenchmark['runtime_costs']['KeyManager_owner']['setData']['case_8'][
            'restricted_controller'
          ] = receipt.gasUsed.toNumber();
        });

        it('Set 2x data keys + add 3x new controllers (including setting the array length + indexes under AddressPermissions[index]) - 12 data keys in total', async () => {
          const addressPermissionsArrayLength = ethers.BigNumber.from(
            await context.universalProfile.getData(
              ERC725YDataKeys.LSP6['AddressPermissions[]'].length,
            ),
          ).toNumber();

          const newArrayLengthUint128Hex = ethers.utils.hexZeroPad(
            ethers.BigNumber.from(addressPermissionsArrayLength).add(3).toHexString(),
            16,
          );

          // example of a dApp that set some logic
          const compactBytesArrayAllowedERC725YDataKeys = encodeCompactBytesArray([
            ...nftMarketplaceDataKeys,
            ERC725YDataKeys.LSP12['LSP12IssuedAssets[]'].index,
            ERC725YDataKeys.LSP12['LSP12IssuedAssetsMap'],
          ]);

          const dataKeys = [
            nftMarketplaceDataKeys[0], // set the settings and followers to 0 to start (rewards are set later)
            nftMarketplaceDataKeys[1],
            ERC725YDataKeys.LSP6['AddressPermissions[]'].length,
            ERC725YDataKeys.LSP6['AddressPermissions[]'].index +
              `0000000000000000000000000000000${addressPermissionsArrayLength}`,
            ERC725YDataKeys.LSP6['AddressPermissions[]'].index +
              `0000000000000000000000000000000${addressPermissionsArrayLength + 1}`,
            ERC725YDataKeys.LSP6['AddressPermissions[]'].index +
              `0000000000000000000000000000000${addressPermissionsArrayLength + 2}`,
            ERC725YDataKeys.LSP6['AddressPermissions:Permissions'] +
              context.accounts[7].address.substring(2),
            ERC725YDataKeys.LSP6['AddressPermissions:Permissions'] +
              context.accounts[8].address.substring(2),
            ERC725YDataKeys.LSP6['AddressPermissions:Permissions'] +
              context.accounts[9].address.substring(2),
            ERC725YDataKeys.LSP6['AddressPermissions:AllowedERC725YDataKeys'] +
              context.accounts[7].address.substring(2),
            ERC725YDataKeys.LSP6['AddressPermissions:AllowedERC725YDataKeys'] +
              context.accounts[8].address.substring(2),
            ERC725YDataKeys.LSP6['AddressPermissions:AllowedERC725YDataKeys'] +
              context.accounts[9].address.substring(2),
          ];

          const dataValues = [
            // user settings
            ethers.utils.hexlify(ethers.utils.toUtf8Bytes('Some default user settings to start')),
            // followers count starts at 0
            abiCoder.encode(['uint256'], [0]),
            newArrayLengthUint128Hex,
            context.accounts[7].address,
            context.accounts[8].address,
            context.accounts[9].address,
            PERMISSIONS.SETDATA,
            PERMISSIONS.SETDATA,
            PERMISSIONS.SETDATA,
            compactBytesArrayAllowedERC725YDataKeys,
            compactBytesArrayAllowedERC725YDataKeys,
            compactBytesArrayAllowedERC725YDataKeys,
          ];

          const tx = await context.universalProfile
            .connect(controllerCanSetDataAndAddControllers)
            .setDataBatch(dataKeys, dataValues);

          const receipt = await tx.wait();

          gasBenchmark['runtime_costs']['KeyManager_owner']['setData']['case_9'][
            'restricted_controller'
          ] = receipt.gasUsed.toNumber();
        });
      });
    });
  });
});<|MERGE_RESOLUTION|>--- conflicted
+++ resolved
@@ -546,20 +546,12 @@
           false,
         );
 
-<<<<<<< HEAD
         // deploy a LSP8 token
-=======
-        // deploy a LSP8 NFT
->>>>>>> d62239e7
         lsp8Token = await new LSP8Mintable__factory(context.owner).deploy(
           'My NFT',
           'MNFT',
           context.owner.address,
-<<<<<<< HEAD
           LSP8_TOKEN_ID_TYPES.UNIQUE_ID,
-=======
-          LSP8_TOKEN_ID_TYPES.NUMBER,
->>>>>>> d62239e7
         );
 
         universalProfile1 = await new UniversalProfile__factory(context.owner).deploy(
@@ -713,11 +705,7 @@
             'MetaNFT',
             'MNF',
             context.owner.address,
-<<<<<<< HEAD
             LSP8_TOKEN_ID_TYPES.UNIQUE_ID,
-=======
-            LSP8_TOKEN_ID_TYPES.NUMBER,
->>>>>>> d62239e7
           );
 
           // mint some tokens to the UP
@@ -948,11 +936,7 @@
             'MetaNFT',
             'MNF',
             context.owner.address,
-<<<<<<< HEAD
             LSP8_TOKEN_ID_TYPES.UNIQUE_ID,
-=======
-            LSP8_TOKEN_ID_TYPES.NUMBER,
->>>>>>> d62239e7
           );
 
           lsp8LyxPunks = await new LSP8Mintable__factory(context.owner).deploy(
