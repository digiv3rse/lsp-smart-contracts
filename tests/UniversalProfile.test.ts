import { ethers } from "hardhat";
import { expect } from "chai";
import {
  ILSP1UniversalReceiver,
  LSP0ERC725Account,
  UniversalProfileInit__factory,
  UniversalProfile__factory,
  UniversalReceiverTester__factory,
} from "../types";
import { deployProxy } from "./utils/fixtures";

import {
  LSP1TestContext,
  shouldBehaveLikeLSP1,
} from "./LSP1UniversalReceiver/LSP1UniversalReceiver.behaviour";

import {
  ClaimOwnershipTestContext,
  shouldBehaveLikeClaimOwnership,
} from "./ClaimOwnership.behaviour";

import {
  LSP3TestContext,
  shouldInitializeLikeLSP3,
  shouldBehaveLikeLSP3,
} from "./UniversalProfile.behaviour";
import { provider } from "./utils/helpers";

describe("UniversalProfile", () => {
  describe("when using UniversalProfile contract with constructor", () => {
    const buildLSP3TestContext = async (
      initialFunding?: number
    ): Promise<LSP3TestContext> => {
      const accounts = await ethers.getSigners();
      const deployParams = {
        owner: accounts[0],
        initialFunding,
      };
      const universalProfile = await new UniversalProfile__factory(
        accounts[0]
      ).deploy(deployParams.owner.address, {
        value: initialFunding,
      });

      return { accounts, universalProfile, deployParams };
    };

    const buildLSP1TestContext = async (): Promise<LSP1TestContext> => {
      const accounts = await ethers.getSigners();

      const lsp1Implementation = (await new UniversalProfile__factory(
        accounts[0]
      ).deploy(accounts[0].address)) as ILSP1UniversalReceiver;

      const lsp1Checker = await new UniversalReceiverTester__factory(
        accounts[0]
      ).deploy();

      return { accounts, lsp1Implementation, lsp1Checker };
    };

    const buildClaimOwnershipTestContext =
      async (): Promise<ClaimOwnershipTestContext> => {
        const accounts = await ethers.getSigners();
        const deployParams = {
          owner: accounts[0],
        };
        const contract = await new UniversalProfile__factory(
          accounts[0]
        ).deploy(deployParams.owner.address);

        const onlyOwnerRevertString = "Ownable: caller is not the owner";

        return { accounts, contract, deployParams, onlyOwnerRevertString };
      };

    [
      { initialFunding: undefined },
      { initialFunding: 0 },
      { initialFunding: 5 },
    ].forEach((testCase) => {
      describe("when deploying the contract with or without value", () => {
        let context: LSP3TestContext;

        beforeEach(async () => {
          context = await buildLSP3TestContext(testCase.initialFunding);
        });

        it(`should have deployed with the correct funding amount (${testCase.initialFunding})`, async () => {
          const balance = await provider.getBalance(
            context.universalProfile.address
          );
          expect(balance.toNumber()).to.equal(testCase.initialFunding || 0);
        });
      });
    });

    describe("when deploying the contract", () => {
      let context: LSP3TestContext;

      beforeEach(async () => {
        context = await buildLSP3TestContext();
      });

      describe("when initializing the contract", () => {
        shouldInitializeLikeLSP3(async () => {
          return context;
        });
      });
    });

    describe("when testing deployed contract", () => {
      shouldBehaveLikeLSP3(buildLSP3TestContext);
      shouldBehaveLikeLSP1(buildLSP1TestContext);
      shouldBehaveLikeClaimOwnership(buildClaimOwnershipTestContext);
    });
  });

  describe("when using UniversalProfile contract with proxy", () => {
    const buildLSP3TestContext = async (
      initialFunding?: number
    ): Promise<LSP3TestContext> => {
      const accounts = await ethers.getSigners();
      const deployParams = {
        owner: accounts[0],
        initialFunding,
      };
      const universalProfileInit = await new UniversalProfileInit__factory(
        accounts[0]
      ).deploy();

      const universalProfileProxy = await deployProxy(
        universalProfileInit.address,
        accounts[0]
      );

      const universalProfile = universalProfileInit.attach(
        universalProfileProxy
      );

      return { accounts, universalProfile, deployParams };
    };

    const initializeProxy = async (context: LSP3TestContext) => {
      return context.universalProfile["initialize(address)"](
        context.deployParams.owner.address,
        { value: context.deployParams.initialFunding }
      );
    };

    const buildLSP1TestContext = async (): Promise<LSP1TestContext> => {
      const accounts = await ethers.getSigners();

      const universalProfileInit = await new UniversalProfileInit__factory(
        accounts[0]
      ).deploy();
      const universalProfileProxy = await deployProxy(
        universalProfileInit.address,
        accounts[0]
      );

      const lsp1Implementation = universalProfileInit.attach(
        universalProfileProxy
      ) as ILSP1UniversalReceiver;

      const lsp1Checker = await new UniversalReceiverTester__factory(
        accounts[0]
      ).deploy();

      return { accounts, lsp1Implementation, lsp1Checker };
    };

    const buildClaimOwnershipTestContext =
      async (): Promise<ClaimOwnershipTestContext> => {
        const accounts = await ethers.getSigners();
        const deployParams = { owner: accounts[0] };

        const universalProfileInit = await new UniversalProfileInit__factory(
          accounts[0]
        ).deploy();

        const universalProfileProxy = await deployProxy(
          universalProfileInit.address,
          accounts[0]
        );

        const universalProfile = universalProfileInit.attach(
          universalProfileProxy
        );

        const onlyOwnerRevertString = "Ownable: caller is not the owner";

        return {
          accounts,
          contract: universalProfile,
          deployParams,
          onlyOwnerRevertString,
        };
      };

    describe("when deploying the base implementation contract", () => {
<<<<<<< HEAD
      it("should have locked (= initialized) the implementation contract", async () => {
        const accounts = await ethers.getSigners();

        const universalProfileInit = await new UniversalProfileInit__factory(
          accounts[0]
        ).deploy();

        const isInitialized =
          await universalProfileInit.callStatic.initialized();

        // initialization use version numbers (as uint8) instead of true/false, so that proxy can upgrade from version 1 > version 2
        // versionining is disabled in base contract implementation and initialized to max uint8, so 255
        expect(isInitialized).to.equal(255);
      });
=======
>>>>>>> 5e35177f
      it("prevent any address from calling the initialize(...) function on the implementation", async () => {
        const accounts = await ethers.getSigners();

        const universalProfileInit = await new UniversalProfileInit__factory(
          accounts[0]
        ).deploy();

        const randomCaller = accounts[1];

        await expect(
          universalProfileInit.initialize(randomCaller.address)
        ).to.be.revertedWith("Initializable: contract is already initialized");
      });
    });

    [
      { initialFunding: undefined },
      { initialFunding: 0 },
      { initialFunding: 5 },
    ].forEach((testCase) => {
      describe("when deploying the proxy contract", () => {
        let context: LSP3TestContext;

        beforeEach(async () => {
          context = await buildLSP3TestContext(testCase.initialFunding);
        });

        describe("when initializing the proxy contract with or without value", () => {
          it(`should have deployed with the correct funding amount (${testCase.initialFunding})`, async () => {
            const balance = await provider.getBalance(
              context.universalProfile.address
            );
            expect(balance.toNumber()).to.equal(testCase.initialFunding || 0);
          });

          shouldInitializeLikeLSP3(async () => {
            await initializeProxy(context);
            return context;
          });
        });

        describe("when calling `initialize(...)` more than once", () => {
          it("should revert", async () => {
            await initializeProxy(context);

            await expect(initializeProxy(context)).to.be.revertedWith(
              "Initializable: contract is already initialized"
            );
          });
        });
      });
    });

    describe("when testing deployed contract", () => {
      shouldBehaveLikeLSP3(async () => {
        let context = await buildLSP3TestContext();
        await initializeProxy(context);
        return context;
      });

      shouldBehaveLikeLSP1(async () => {
        let lsp3Context = await buildLSP3TestContext();
        await initializeProxy(lsp3Context);

        let lsp1Context = await buildLSP1TestContext();
        return lsp1Context;
      });

      shouldBehaveLikeClaimOwnership(async () => {
        let claimOwnershipContext = await buildClaimOwnershipTestContext();

        await initializeProxy({
          accounts: claimOwnershipContext.accounts,
          universalProfile: claimOwnershipContext.contract as LSP0ERC725Account,
          deployParams: claimOwnershipContext.deployParams,
        });

        return claimOwnershipContext;
      });
    });
  });
});<|MERGE_RESOLUTION|>--- conflicted
+++ resolved
@@ -199,23 +199,6 @@
       };
 
     describe("when deploying the base implementation contract", () => {
-<<<<<<< HEAD
-      it("should have locked (= initialized) the implementation contract", async () => {
-        const accounts = await ethers.getSigners();
-
-        const universalProfileInit = await new UniversalProfileInit__factory(
-          accounts[0]
-        ).deploy();
-
-        const isInitialized =
-          await universalProfileInit.callStatic.initialized();
-
-        // initialization use version numbers (as uint8) instead of true/false, so that proxy can upgrade from version 1 > version 2
-        // versionining is disabled in base contract implementation and initialized to max uint8, so 255
-        expect(isInitialized).to.equal(255);
-      });
-=======
->>>>>>> 5e35177f
       it("prevent any address from calling the initialize(...) function on the implementation", async () => {
         const accounts = await ethers.getSigners();
 
