import { ethers } from "ethers";
import { HelperContent } from "squirrelly/dist/types/containers";

export const dodocConfig = {
  runOnCompile: false,
  include: [
    "UniversalProfile.sol",
    "LSP0ERC725Account/LSP0ERC725Account.sol",
    "LSP1UniversalReceiver/LSP1UniversalReceiverDelegateUP/LSP1UniversalReceiverDelegateUP.sol",
    "LSP1UniversalReceiver/LSP1UniversalReceiverDelegateVault/LSP1UniversalReceiverDelegateVault.sol",
    "LSP6KeyManager/LSP6KeyManager.sol",
    "LSP9Vault/LSP9Vault.sol",
    "LSP11BasicSocialRecovery/LSP11BasicSocialRecovery.sol",
    "LSP14Ownable2Step/LSP14Ownable2Step.sol",
    "LSP16UniversalFactory/LSP16UniversalFactory.sol",
    "LSP17ContractExtension/LSP17Extendable.sol",
    "LSP17ContractExtension/LSP17Extension.sol",
    "LSP20CallVerification/LSP20CallVerification.sol",

    // tokens
    "LSP4DigitalAssetMetadata/LSP4Compatibility.sol",
    "LSP4DigitalAssetMetadata/LSP4DigitalAssetMetadata.sol",
    "LSP7DigitalAsset/LSP7DigitalAsset.sol",
    "LSP7DigitalAsset/extensions/LSP7Burnable.sol",
    "LSP7DigitalAsset/extensions/LSP7CappedSupply.sol",
    "LSP7DigitalAsset/extensions/LSP7CompatibleERC20.sol",
    "LSP7DigitalAsset/presets/LSP7CompatibleERC20Mintable.sol",
    "LSP7DigitalAsset/presets/LSP7Mintable.sol",
    "LSP8IdentifiableDigitalAsset/LSP8IdentifiableDigitalAsset.sol",
    "LSP8IdentifiableDigitalAsset/extensions/LSP8Burnable.sol",
    "LSP8IdentifiableDigitalAsset/extensions/LSP8CappedSupply.sol",
    "LSP8IdentifiableDigitalAsset/extensions/LSP8CompatibleERC721.sol",
    "LSP8IdentifiableDigitalAsset/extensions/LSP8Enumerable.sol",
    "LSP8IdentifiableDigitalAsset/presets/LSP8CompatibleERC721Mintable.sol",
    "LSP8IdentifiableDigitalAsset/presets/LSP8Mintable.sol",

    // libraries --------------------
    "LSP0ERC725Account/LSP0Utils.sol",
    "LSP1UniversalReceiver/LSP1Utils.sol",
    "LSP2ERC725YJSONSchema/LSP2Utils.sol",
    "LSP5ReceivedAssets/LSP5Utils.sol",
    "LSP6KeyManager/LSP6Utils.sol",
    "LSP10ReceivedVaults/LSP10Utils.sol",
    "LSP17ContractExtension/LSP17Utils.sol",
  ],
  libraries: [
    "LSP0Utils",
    "LSP1Utils",
    "LSP2Utils",
    "LSP5Utils",
    "LSP6Utils",
    "LSP10Utils",
    "LSP17Utils",
  ],
  templatePath: "./dodoc/template.sqrl",
  helpers: [
    {
      helperName: "formatTextWithLists",
      helperFunc: (content: HelperContent) => content.exec(formatTextWithLists(content.params[0])),
    },
    {
      helperName: "createLocalLinks",
      helperFunc: (content: HelperContent) => content.exec(createLocalLinks(content.params[0])),
    },
    {
      helperName: "formatLinks",
      helperFunc: (content: HelperContent) => content.exec(formatLinks(content.params[0])),
    },
    {
      helperName: "splitMethods",
<<<<<<< HEAD
      helperFunc: (content: HelperContent) =>
        content.exec(splitMethods(content.params[0])),
=======
      helperFunc: (content: HelperContent) => content.exec(splitMethods(content.params[0])),
>>>>>>> 60946d5c
    },
    {
      helperName: "parseNotice",
      helperFunc: (content: HelperContent) =>
        formatTextWithLists(createLocalLinks(content.params[0])),
    },
    {
      helperName: "parseDetails",
      helperFunc: (content: HelperContent) =>
        formatTextWithLists(createLocalLinks(content.params[0])),
    },
    {
      helperName: "parseCustomRequirements",
      helperFunc: (content: HelperContent) =>
        formatBulletPointsWithTitle(createLocalLinks(content.params[0]), "Requirements:"),
    },
    {
      helperName: "parseCustomEvents",
      helperFunc: (content: HelperContent) =>
        formatBulletPointsWithTitle(createLocalLinks(content.params[0]), "Emitted events:"),
    },
    {
      helperName: "generateAdditionalMethodInfo",
      helperFunc: (content: HelperContent) =>
<<<<<<< HEAD
        generateAdditionalMethodInfo(content.params[0], content.params[1]),
=======
        generateAdditionalInfo(content.params[0], content.params[1], "Function"),
>>>>>>> 60946d5c
    },
    {
      helperName: "generateAdditionalEventInfo",
      helperFunc: (content: HelperContent) =>
        generateAdditionalEventInfo(content.params[0], content.params[1]),
    },
    {
      helperName: "generateAdditionalErrorInfo",
      helperFunc: (content: HelperContent) =>
        generateAdditionalErrorInfo(content.params[0], content.params[1]),
    },
    {
      helperName: "generateContractLink",
      helperFunc: (content: HelperContent) =>
        generateContractLink(content.params[0]),
    },
  ],
};

const linkBase = "https://github.com/lukso-network/";

const createLocalLinks = (textToFormat: string) => {
  let formatedText = textToFormat;

  [...textToFormat.matchAll(/{.+?}/g)].forEach((elem) => {
    if (!elem[0].includes(" ")) {
      const clearedElem = elem[0].replace("{", "").replace("}", "");
      const linkFirstHalf = `[\`${clearedElem}\`]`;
      const linkSecondHalf = `(#${clearedElem.toLowerCase().split("(")[0]})`;
      formatedText = formatedText.replace(elem[0], linkFirstHalf + linkSecondHalf);
    }
  });

  return formatedText;
};

const splitMethods = (methods) => {
  const specialMethods = {};
  const normalMethods = {};

  for (const method in methods) {
    if (
      method.startsWith("constructor") ||
      method.startsWith("fallback") ||
      method.startsWith("receive")
    )
      specialMethods[method] = methods[method];
    else normalMethods[method] = methods[method];
  }

  return [specialMethods, normalMethods];
};

const formatLinks = (textToFormat: string) => {
  let formatedText: string = textToFormat;
  [...textToFormat.matchAll(/\s\w+\s+http\S+/g)].forEach((element) => {
    const tuple = element[0].trim();
    const firstSpace = tuple.indexOf(" ");
    const title = tuple.substring(0, firstSpace);
    const link = tuple.substring(firstSpace).trim();
    formatedText = formatedText.replace(tuple, `[**${title}**](${link})`);
  });

  return formatedText;
};

const formatTextWithLists = (textToFormat: string) => {
  let formatedText: string = textToFormat;
  [...textToFormat.matchAll(/\s-\s/g)].forEach((element) => {
    formatedText = formatedText.replace(element[0], `\n\n${element[0].trim()} `);
  });
  [...textToFormat.matchAll(/\s\d+\.\s/g)].forEach((element) => {
    formatedText = formatedText.replace(element[0], `\n\n${element[0].trim()} `);
  });

  return formatedText;
};

<<<<<<< HEAD
const formatCode = (code: string, type: string) => {
=======
const replaceAll = (textToFormat: string, textToReplace: string, replaceWith: string) => {
  let formatedText = textToFormat;
  while (formatedText.includes(textToReplace)) {
    formatedText = formatedText.replace(textToReplace, replaceWith);
  }
  return formatedText;
};

const formatBulletPointsWithTitle = (textToFormat: string, title: string) => {
  if (textToFormat.length === 0) return "";
  let formatedText: string = `**${title}**\n\n`;
  if (textToFormat.startsWith("- ")) textToFormat = " " + textToFormat;
  textToFormat.split(" - ").forEach((elem) => {
    if (elem.trim().length !== 0) formatedText += `- ${elem.trim()}\n`;
  });
  return formatedText;
};

const generateAdditionalInfo = (contract: string, code: string, type: string) => {
>>>>>>> 60946d5c
  let formatedCode = code
    .substring(0, code.indexOf(")") + 1)
    .replace(`${type.toLowerCase()}`, "")
    .trim();

  if (!formatedCode.endsWith("()")) {
    formatedCode =
      formatedCode
        .split(",")
        .map((elem) => elem.trim().substring(0, elem.trim().indexOf(" ")))
        .toString() + ")";
  }

  return formatedCode;
};

const formatBulletPointsWithTitle = (textToFormat: string, title: string) => {
  if (textToFormat.length === 0) return "";

  let formatedText: string = `**${title}**\n\n`;

  if (textToFormat.startsWith("- ")) textToFormat = " " + textToFormat;

<<<<<<< HEAD
  textToFormat.split(" - ").forEach((elem) => {
    if (elem.trim().length !== 0) formatedText += `- ${elem.trim()}\n`;
  });

  return formatedText;
};
=======
    const specsName = `LSP-${specs.match(/\d+/)[0]}-${specs.split(/LSP\d+/)[1]}`;

    const specsLink = `${linkBase}lips/tree/main/LSPs/LSP-${specs.match(/\d+/)[0]}-${
      specs.split(/LSP\d+/)[1]
    }.md#${formatedCode.split("(")[0].toLowerCase()}`;
>>>>>>> 60946d5c

const generateAdditionalMethodInfo = (contract: string, code: string) => {
  const formatedCode = formatCode(code, "function");
  const contractLink = generateContractLink(contract);
  const { specsName, specsLink } = generateContractSpecsDetails(contract);

  let infoBlock =
    `- Specification details in [**${specsName}**](${specsLink}#${formatedCode
      .split("(")[0]
      .toLowerCase()})\n` +
    `- Solidity implementation in [**${contract}**](${contractLink})\n`;

  if (
    !formatedCode.startsWith("constructor") &&
    !formatedCode.startsWith("fallback") &&
    !formatedCode.startsWith("receive")
  ) {
    infoBlock +=
      `- Function signature: \`${formatedCode}\`\n` +
      `- Function selector: \`${ethers.utils
        .keccak256(ethers.utils.toUtf8Bytes(formatedCode))
        .substring(0, 10)}\``;
  }

  return infoBlock;
};

const generateAdditionalEventInfo = (contract: string, code: string) => {
  const formatedCode = formatCode(code, "event");
  const contractLink = generateContractLink(contract);
  const { specsName, specsLink } = generateContractSpecsDetails(contract);

  return (
    `- Specification details in [**${specsName}**](${specsLink}#${formatedCode
      .split("(")[0]
      .toLowerCase()})\n` +
    `- Solidity implementation in [**${contract}**](${contractLink})\n` +
    `- Event signature: \`${formatedCode}\`\n` +
    `- Event hash: \`${ethers.utils.keccak256(
      ethers.utils.toUtf8Bytes(formatedCode)
    )}\``
  );
};

const generateAdditionalErrorInfo = (contract: string, code: string) => {
  const formatedCode = formatCode(code, "error");
  const contractLink = generateContractLink(contract);
  const { specsName, specsLink } = generateContractSpecsDetails(contract);

  return (
    `- Specification details in [**${specsName}**](${specsLink}#${formatedCode
      .split("(")[0]
      .toLowerCase()})\n` +
    `- Solidity implementation in [**${contract}**](${contractLink})\n` +
    `- Error signature: \`${formatedCode}\`\n` +
    `- Error hash: \`${ethers.utils
      .keccak256(ethers.utils.toUtf8Bytes(formatedCode))
      .substring(0, 10)}\``
  );
};

const generateContractLink = (contractName: string) => {
  if (contractName === "UniversalProfile")
    return `${linkBase}lsp-smart-contracts/blob/develop/contracts/UniversalProfile.sol`;

  const contractPath = dodocConfig.include.filter((value) => {
    if (value.endsWith(`${contractName}.sol`)) return value;
  })[0];

  return `${linkBase}lsp-smart-contracts/blob/develop/contracts/${contractPath}`;
};

const generateContractSpecsDetails = (contractName: string) => {
  if (contractName === "UniversalProfile")
    return {
      specsName: `${contractName}`,
      specsLink: `${linkBase}lips/tree/main/LSPs/LSP-3-UniversalProfile-Metadata.md`,
    };

  const contractPath = dodocConfig.include.filter((value) => {
    if (value.endsWith(`${contractName}.sol`)) return value;
  })[0];

  const specs = contractPath.split("/")[0];

  const specsName = `LSP-${specs.match(/\d+/)[0]}-${specs.split(/LSP\d+/)[1]}`;

  const specsLink = `${linkBase}lips/tree/main/LSPs/LSP-${
    specs.match(/\d+/)[0]
  }-${specs.split(/LSP\d+/)[1]}.md`;

  return { specsName, specsLink };
};<|MERGE_RESOLUTION|>--- conflicted
+++ resolved
@@ -68,12 +68,7 @@
     },
     {
       helperName: "splitMethods",
-<<<<<<< HEAD
-      helperFunc: (content: HelperContent) =>
-        content.exec(splitMethods(content.params[0])),
-=======
       helperFunc: (content: HelperContent) => content.exec(splitMethods(content.params[0])),
->>>>>>> 60946d5c
     },
     {
       helperName: "parseNotice",
@@ -98,11 +93,7 @@
     {
       helperName: "generateAdditionalMethodInfo",
       helperFunc: (content: HelperContent) =>
-<<<<<<< HEAD
         generateAdditionalMethodInfo(content.params[0], content.params[1]),
-=======
-        generateAdditionalInfo(content.params[0], content.params[1], "Function"),
->>>>>>> 60946d5c
     },
     {
       helperName: "generateAdditionalEventInfo",
@@ -116,8 +107,7 @@
     },
     {
       helperName: "generateContractLink",
-      helperFunc: (content: HelperContent) =>
-        generateContractLink(content.params[0]),
+      helperFunc: (content: HelperContent) => generateContractLink(content.params[0]),
     },
   ],
 };
@@ -181,29 +171,7 @@
   return formatedText;
 };
 
-<<<<<<< HEAD
 const formatCode = (code: string, type: string) => {
-=======
-const replaceAll = (textToFormat: string, textToReplace: string, replaceWith: string) => {
-  let formatedText = textToFormat;
-  while (formatedText.includes(textToReplace)) {
-    formatedText = formatedText.replace(textToReplace, replaceWith);
-  }
-  return formatedText;
-};
-
-const formatBulletPointsWithTitle = (textToFormat: string, title: string) => {
-  if (textToFormat.length === 0) return "";
-  let formatedText: string = `**${title}**\n\n`;
-  if (textToFormat.startsWith("- ")) textToFormat = " " + textToFormat;
-  textToFormat.split(" - ").forEach((elem) => {
-    if (elem.trim().length !== 0) formatedText += `- ${elem.trim()}\n`;
-  });
-  return formatedText;
-};
-
-const generateAdditionalInfo = (contract: string, code: string, type: string) => {
->>>>>>> 60946d5c
   let formatedCode = code
     .substring(0, code.indexOf(")") + 1)
     .replace(`${type.toLowerCase()}`, "")
@@ -227,20 +195,12 @@
 
   if (textToFormat.startsWith("- ")) textToFormat = " " + textToFormat;
 
-<<<<<<< HEAD
   textToFormat.split(" - ").forEach((elem) => {
     if (elem.trim().length !== 0) formatedText += `- ${elem.trim()}\n`;
   });
 
   return formatedText;
 };
-=======
-    const specsName = `LSP-${specs.match(/\d+/)[0]}-${specs.split(/LSP\d+/)[1]}`;
-
-    const specsLink = `${linkBase}lips/tree/main/LSPs/LSP-${specs.match(/\d+/)[0]}-${
-      specs.split(/LSP\d+/)[1]
-    }.md#${formatedCode.split("(")[0].toLowerCase()}`;
->>>>>>> 60946d5c
 
 const generateAdditionalMethodInfo = (contract: string, code: string) => {
   const formatedCode = formatCode(code, "function");
@@ -250,8 +210,7 @@
   let infoBlock =
     `- Specification details in [**${specsName}**](${specsLink}#${formatedCode
       .split("(")[0]
-      .toLowerCase()})\n` +
-    `- Solidity implementation in [**${contract}**](${contractLink})\n`;
+      .toLowerCase()})\n` + `- Solidity implementation in [**${contract}**](${contractLink})\n`;
 
   if (
     !formatedCode.startsWith("constructor") &&
@@ -279,9 +238,7 @@
       .toLowerCase()})\n` +
     `- Solidity implementation in [**${contract}**](${contractLink})\n` +
     `- Event signature: \`${formatedCode}\`\n` +
-    `- Event hash: \`${ethers.utils.keccak256(
-      ethers.utils.toUtf8Bytes(formatedCode)
-    )}\``
+    `- Event hash: \`${ethers.utils.keccak256(ethers.utils.toUtf8Bytes(formatedCode))}\``
   );
 };
 
@@ -328,9 +285,9 @@
 
   const specsName = `LSP-${specs.match(/\d+/)[0]}-${specs.split(/LSP\d+/)[1]}`;
 
-  const specsLink = `${linkBase}lips/tree/main/LSPs/LSP-${
-    specs.match(/\d+/)[0]
-  }-${specs.split(/LSP\d+/)[1]}.md`;
+  const specsLink = `${linkBase}lips/tree/main/LSPs/LSP-${specs.match(/\d+/)[0]}-${
+    specs.split(/LSP\d+/)[1]
+  }.md`;
 
   return { specsName, specsLink };
 };