--- conflicted
+++ resolved
@@ -84,15 +84,9 @@
     /* Public functions */
 
     function setData(bytes32 _key, bytes memory _value)
-<<<<<<< HEAD
-        public
-        override
-        onlyOwner
-=======
     public
     override
     onlyOwner
->>>>>>> e4e32c67
     {
         if (store[_key].length == 0) {
             dataKeys.push(_key); // 30k more gas on initial set
