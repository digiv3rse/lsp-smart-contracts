--- conflicted
+++ resolved
@@ -18,153 +18,4 @@
         bytes memory fetchResult = _account.getData(keys)[0];
         return fetchResult;
     }
-<<<<<<< HEAD
-
-    /**
-     * @dev Initiates Map and ArrayKey and sets the length of the Array to `1` if it's not set before,
-     * If it's already set, it decodes the arrayLength, increment it and adds Map and ArrayKey
-     */
-    function addMapAndArrayKey(
-        IERC725Y _account,
-        bytes32 _arrayKey,
-        bytes32 _mapKey,
-        address _sender,
-        bytes4 _appendix
-    ) internal view returns (bytes32[] memory keys, bytes[] memory values) {
-        keys = new bytes32[](3);
-        values = new bytes[](3);
-
-        bytes memory rawArrayLength = getDataSingle(_account, _arrayKey);
-
-        keys[0] = _arrayKey;
-        keys[2] = _mapKey;
-
-        values[1] = abi.encodePacked(_sender);
-
-        if (rawArrayLength.length != 32) {
-            keys[1] = generateArrayKeyAtIndex(_arrayKey, 0);
-
-            values[0] = abi.encodePacked(uint256(1));
-            values[2] = abi.encodePacked(bytes8(0), _appendix);
-        } else if (rawArrayLength.length == 32) {
-            uint256 arrayLength = abi.decode(rawArrayLength, (uint256));
-            uint256 newArrayLength = arrayLength + 1;
-
-            keys[1] = generateArrayKeyAtIndex(_arrayKey, newArrayLength - 1);
-
-            values[0] = abi.encodePacked(newArrayLength);
-            values[2] = abi.encodePacked(
-                bytes8(uint64(arrayLength)),
-                _appendix
-            );
-        }
-    }
-
-    /**
-     * @dev Decrements the arrayLength, removes the Map, swaps the arrayKey that need to be removed with
-     * the last `arrayKey` in the array and removes the last arrayKey with updating all modified entries
-     */
-    function removeMapAndArrayKey(
-        IERC725Y _account,
-        bytes32 _arrayKey,
-        bytes32 mapHash,
-        bytes32 _mapKeyToRemove
-    ) internal view returns (bytes32[] memory keys, bytes[] memory values) {
-        keys = new bytes32[](5);
-        values = new bytes[](5);
-
-        uint64 index = extractIndexFromMap(_account, _mapKeyToRemove);
-        bytes32 arrayKeyToRemove = generateArrayKeyAtIndex(_arrayKey, index);
-
-        bytes memory rawArrayLength = getDataSingle(_account, _arrayKey);
-        uint256 arrayLength = abi.decode(rawArrayLength, (uint256));
-        uint256 newLength = arrayLength - 1;
-
-        keys[0] = _arrayKey;
-        values[0] = abi.encodePacked(newLength);
-
-        keys[1] = _mapKeyToRemove;
-        values[1] = "";
-
-        if (index == (arrayLength - 1)) {
-            keys[2] = arrayKeyToRemove;
-            values[2] = "";
-        } else {
-            bytes32 lastKey = generateArrayKeyAtIndex(_arrayKey, newLength);
-            bytes memory lastKeyValue = getDataSingle(_account, lastKey);
-
-            bytes32 mapOfLastkey = generateMapKey(mapHash, lastKeyValue);
-            bytes memory mapValueOfLastkey = getDataSingle(
-                _account,
-                mapOfLastkey
-            );
-
-            bytes memory appendix = BytesLib.slice(mapValueOfLastkey, 8, 4);
-
-            keys[2] = arrayKeyToRemove;
-            values[2] = lastKeyValue;
-
-            keys[3] = lastKey;
-            values[3] = "";
-
-            keys[4] = mapOfLastkey;
-            values[4] = abi.encodePacked(bytes8(index), appendix);
-        }
-    }
-
-    function generateMapKey(bytes32 _mapHash, bytes memory _sender)
-        internal
-        pure
-        returns (bytes32)
-    {
-        bytes memory mapKey = abi.encodePacked(
-            bytes8(_mapHash),
-            bytes4(0),
-            _sender
-        );
-        return generateBytes32Key(mapKey);
-    }
-
-    // private functions
-
-    function generateBytes32Key(bytes memory _rawKey)
-        internal
-        pure
-        returns (bytes32 key)
-    {
-        /* solhint-disable */
-        assembly {
-            key := mload(add(_rawKey, 32))
-        }
-        /* solhint-enable */
-    }
-
-    function generateArrayKeyAtIndex(bytes32 _arrayKey, uint256 _index)
-        internal
-        pure
-        returns (bytes32)
-    {
-        bytes memory elementInArray = abi.encodePacked(
-            bytes16(_arrayKey),
-            bytes16(uint128(_index))
-        );
-        return generateBytes32Key(elementInArray);
-    }
-
-    function extractIndexFromMap(IERC725Y _account, bytes32 _mapKey)
-        internal
-        view
-        returns (uint64)
-    {
-        bytes memory indexInBytes = getDataSingle(_account, _mapKey);
-        bytes8 indexKey;
-        /* solhint-disable */
-        assembly {
-            indexKey := mload(add(indexInBytes, 32))
-        }
-        /* solhint-enable */
-        return uint64(indexKey);
-    }
-=======
->>>>>>> cd29415e
 }