// SPDX-License-Identifier: Apache-2.0
pragma solidity ^0.8.0;

// libraries
import {LSP6Utils} from "../../LSP6KeyManager/LSP6Utils.sol";

// modules
import {ERC725Y} from "@erc725/smart-contracts/contracts/ERC725Y.sol";
import {LSP6KeyManager} from "../../LSP6KeyManager/LSP6KeyManager.sol";

/**
 * Helper contract to test internal functions of the KeyManager
 */
contract KeyManagerInternalTester is LSP6KeyManager {
    using LSP6Utils for *;

    /* solhint-disable no-empty-blocks */
    constructor(address _account) LSP6KeyManager(_account) {}

    function getPermissionsFor(address _address) public view returns (bytes32) {
        return ERC725Y(target).getPermissionsFor(_address);
    }

    function getAllowedAddressesFor(address _address) public view returns (bytes memory) {
<<<<<<< HEAD
        return ERC725Y(account).getAllowedAddressesFor(_address);
    }

    function getAllowedFunctionsFor(address _address) public view returns (bytes memory) {
        return ERC725Y(account).getAllowedFunctionsFor(_address);
    }

    function getAllowedERC725YKeysFor(address _address) public view returns (bytes memory) {
        return ERC725Y(account).getAllowedERC725YKeysFor(_address);
=======
        return ERC725Y(target).getAllowedAddressesFor(_address);
    }

    function getAllowedFunctionsFor(address _address) public view returns (bytes memory) {
        return ERC725Y(target).getAllowedFunctionsFor(_address);
    }

    function getAllowedERC725YKeysFor(address _address) public view returns (bytes memory) {
        return ERC725Y(target).getAllowedERC725YKeysFor(_address);
>>>>>>> 9c8b9275
    }

    function verifyAllowedAddress(address _sender, address _recipient) public view {
        super._verifyAllowedAddress(_sender, _recipient);
    }

    function verifyAllowedFunction(address _sender, bytes4 _function) public view {
        super._verifyAllowedFunction(_sender, _function);
    }

    function verifyAllowedERC725YKeys(address _from, bytes32[] memory _inputKeys) public view {
        super._verifyAllowedERC725YKeys(_from, _inputKeys);
    }

    function includesPermissions(bytes32 _addressPermission, bytes32 _permissions)
        public
        pure
        returns (bool)
    {
        return _addressPermission.includesPermissions(_permissions);
    }

    function countZeroBytes(bytes32 _key) public pure returns (uint256 zeroBytesCount_) {
        return super._countZeroBytes(_key);
    }
}<|MERGE_RESOLUTION|>--- conflicted
+++ resolved
@@ -22,17 +22,6 @@
     }
 
     function getAllowedAddressesFor(address _address) public view returns (bytes memory) {
-<<<<<<< HEAD
-        return ERC725Y(account).getAllowedAddressesFor(_address);
-    }
-
-    function getAllowedFunctionsFor(address _address) public view returns (bytes memory) {
-        return ERC725Y(account).getAllowedFunctionsFor(_address);
-    }
-
-    function getAllowedERC725YKeysFor(address _address) public view returns (bytes memory) {
-        return ERC725Y(account).getAllowedERC725YKeysFor(_address);
-=======
         return ERC725Y(target).getAllowedAddressesFor(_address);
     }
 
@@ -42,7 +31,6 @@
 
     function getAllowedERC725YKeysFor(address _address) public view returns (bytes memory) {
         return ERC725Y(target).getAllowedERC725YKeysFor(_address);
->>>>>>> 9c8b9275
     }
 
     function verifyAllowedAddress(address _sender, address _recipient) public view {
