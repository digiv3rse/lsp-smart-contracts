--- conflicted
+++ resolved
@@ -203,9 +203,6 @@
                 notifierMapValue
             );
 
-<<<<<<< HEAD
-            // Set the LSP5 generated data keys on the account
-=======
             /**
              * `generateSentAssetKeys(...)` returns empty arrays in the following cases:
              * - the index returned from the data key `notifierMapKey` is bigger than
@@ -213,7 +210,7 @@
              */
             if (dataKeys.length == 0 && dataValues.length == 0) return "LSP1: asset data corrupted";
 
->>>>>>> 9e510a6f
+            // Set the LSP5 generated data keys on the account
             IERC725Y(msg.sender).setData(dataKeys, dataValues);
             return "";
         } else {
@@ -223,9 +220,6 @@
                 notifierMapValue
             );
 
-<<<<<<< HEAD
-            // Set the LSP10 generated data keys on the account
-=======
             /**
              * `generateSentAssetKeys(...)` returns empty arrays in the following cases:
              * - the index returned from the data key `notifierMapKey` is bigger than
@@ -233,7 +227,7 @@
              */
             if (dataKeys.length == 0 && dataValues.length == 0) return "LSP1: asset data corrupted";
 
->>>>>>> 9e510a6f
+            // Set the LSP10 generated data keys on the account
             IERC725Y(msg.sender).setData(dataKeys, dataValues);
             return "";
         }
