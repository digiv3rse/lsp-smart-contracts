--- conflicted
+++ resolved
@@ -123,7 +123,6 @@
         IERC725Y account = IERC725Y(sender);
 
         // Updating the number of the received vaults
-<<<<<<< HEAD
         uint256 oldArrayLength = uint256(bytes32(account.getData(_LSP10_VAULTS_ARRAY_KEY)));
 
         if (oldArrayLength > type(uint128).max) {
@@ -131,10 +130,6 @@
         }
 
         uint128 newArrayLength = uint128(oldArrayLength) - 1;
-=======
-        uint256 oldArrayLength = uint256(bytes32(getLSP10ReceivedVaultsCount(account)));
-        uint256 newArrayLength = oldArrayLength - 1;
->>>>>>> ac9b4550
 
         uint64 index = extractIndexFromMap(vaultInterfaceIdAndIndex);
         bytes32 vaultInArrayKey = LSP2Utils.generateArrayElementKeyAtIndex(
