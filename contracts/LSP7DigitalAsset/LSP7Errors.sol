// SPDX-License-Identifier: CC0-1.0
pragma solidity ^0.8.0;

// --- Errors

/**
 * @dev reverts when sending an `amount` of tokens larger than the current `balance` of the `tokenOwner`.
 */
error LSP7AmountExceedsBalance(uint256 balance, address tokenOwner, uint256 amount);

/**
 * @dev reverts when `operator` of `tokenOwner` send an `amount` of tokens
 * larger than the `authorizedAmount`.
 */
error LSP7AmountExceedsAuthorizedAmount(
    address tokenOwner,
    uint256 authorizedAmount,
    address operator,
    uint256 amount
);

/**
 * @dev reverts when trying to set the zero address as an operator.
 */
error LSP7CannotUseAddressZeroAsOperator();

<<<<<<< HEAD
=======
/**
 * @dev reverts when one tries to mint 0 tokens.
 */
error LSP7MintAmountIsZero();

/**
 * @dev reverts when one tries to burn 0 tokens.
 */
error LSP7BurnAmountIsZero();

/**
 * @dev reverts when one tries to transfer 0 tokens.
 */
error LSP7TransferAmountIsZero();

/**
 * @dev reverts when one tries to send tokens to or from the zero address.
 */
>>>>>>> 0ed92caf
error LSP7CannotSendWithAddressZero();

/**
 * @dev reverts when specifying the same address for `from` or `to` in a token transfer.
 */
error LSP7CannotSendToSelf();

/**
 * @dev reverts when the parameters used for `transferBatch` have different lengths.
 */
error LSP7InvalidTransferBatch();

/**
 * @dev reverts if the `tokenReceiver` does not implement LSP1
 * when minting or transferring tokens with `bool force` set as `false`.
 */
error LSP7NotifyTokenReceiverContractMissingLSP1Interface(address tokenReceiver);

/**
 * @dev reverts if the `tokenReceiver` is an EOA
 * when minting or transferring tokens with `bool force` set as `false`.
 */
error LSP7NotifyTokenReceiverIsEOA(address tokenReceiver);<|MERGE_RESOLUTION|>--- conflicted
+++ resolved
@@ -24,8 +24,6 @@
  */
 error LSP7CannotUseAddressZeroAsOperator();
 
-<<<<<<< HEAD
-=======
 /**
  * @dev reverts when one tries to mint 0 tokens.
  */
@@ -44,7 +42,6 @@
 /**
  * @dev reverts when one tries to send tokens to or from the zero address.
  */
->>>>>>> 0ed92caf
 error LSP7CannotSendWithAddressZero();
 
 /**
