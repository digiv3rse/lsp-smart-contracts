--- conflicted
+++ resolved
@@ -237,12 +237,10 @@
      * @return returnedValues The ABI encoded return value of the LSP1UniversalReceiverDelegate call
      * and the LSP1TypeIdDelegate call.
      */
-    function universalReceiver(bytes32 typeId, bytes calldata receivedData)
-        public
-        payable
-        virtual
-        returns (bytes memory returnedValues)
-    {
+    function universalReceiver(
+        bytes32 typeId,
+        bytes calldata receivedData
+    ) public payable virtual returns (bytes memory returnedValues) {
         if (msg.value != 0) emit ValueReceived(msg.sender, msg.value);
         bytes memory lsp1DelegateValue = _getData(_LSP1_UNIVERSAL_RECEIVER_DELEGATE_KEY);
         bytes memory resultDefaultDelegate;
@@ -295,19 +293,12 @@
      * Requirements:
      *  - when notifying the new owner via LSP1, the typeId used MUST be keccak256('LSP0OwnershipTransferStarted')
      */
-    function transferOwnership(address newOwner)
-        public
-        virtual
-        override(LSP14Ownable2Step, OwnableUnset)
-    {
-<<<<<<< HEAD
-        address _owner = owner();
-        bool verifyAfter = _reverseVerificationBefore(_owner);
-
-        LSP14Ownable2Step._transferOwnership(_newOwner);
-
-        if (verifyAfter) _reverseVerificationAfter(_owner, "");
-=======
+    function transferOwnership(
+        address newOwner
+    ) public virtual override(LSP14Ownable2Step, OwnableUnset) {
+        address _owner = owner();
+        bool verifyAfter = _reverseVerificationBefore(_owner);
+
         LSP14Ownable2Step._transferOwnership(newOwner);
 
         address currentOwner = owner();
@@ -319,7 +310,8 @@
             currentOwner == owner(),
             "LSP14: newOwner MUST accept ownership in a separate transaction"
         );
->>>>>>> 2b3bcc47
+
+        if (verifyAfter) _reverseVerificationAfter(_owner, "");
     }
 
     /**
@@ -367,13 +359,9 @@
      * `supportsInterface` extension according to LSP17, and checks if the extension
      * implements the interface defined by `interfaceId`.
      */
-    function supportsInterface(bytes4 interfaceId)
-        public
-        view
-        virtual
-        override(ERC725XCore, ERC725YCore, LSP17Extendable)
-        returns (bool)
-    {
+    function supportsInterface(
+        bytes4 interfaceId
+    ) public view virtual override(ERC725XCore, ERC725YCore, LSP17Extendable) returns (bool) {
         return
             interfaceId == _INTERFACEID_ERC1271 ||
             interfaceId == _INTERFACEID_LSP0 ||
@@ -390,12 +378,10 @@
      * @param dataHash hash of the data signed//Arbitrary length data signed on the behalf of address(this)
      * @param signature owner's signature(s) of the data
      */
-    function isValidSignature(bytes32 dataHash, bytes memory signature)
-        public
-        view
-        virtual
-        returns (bytes4 magicValue)
-    {
+    function isValidSignature(
+        bytes32 dataHash,
+        bytes memory signature
+    ) public view virtual returns (bytes4 magicValue) {
         address _owner = owner();
 
         // If owner is a contract
@@ -484,13 +470,9 @@
      *
      * If no extension is stored, returns the address(0)
      */
-    function _getExtension(bytes4 functionSelector)
-        internal
-        view
-        virtual
-        override
-        returns (address)
-    {
+    function _getExtension(
+        bytes4 functionSelector
+    ) internal view virtual override returns (address) {
         bytes32 mappedExtensionDataKey = LSP2Utils.generateMappingKey(
             _LSP17_EXTENSION_PREFIX,
             functionSelector
@@ -514,58 +496,4 @@
             dataValue.length <= 256 ? dataValue : BytesLib.slice(dataValue, 0, 256)
         );
     }
-<<<<<<< HEAD
-
-    // LSP14
-
-    /**
-     * @dev Calls the universalReceiver function of the sender when ownerhsip transfer starts
-     * if supports LSP1 InterfaceId
-     */
-    function _notifyLSP1SenderOnOwnershipTransferStart(address notifiedContract, bytes memory data)
-        internal
-        virtual
-        override
-    {
-        if (ERC165Checker.supportsERC165InterfaceUnchecked(notifiedContract, _INTERFACEID_LSP1)) {
-            ILSP1UniversalReceiver(notifiedContract).universalReceiver(
-                _TYPEID_LSP0_OwnershipTransferStarted,
-                data
-            );
-        }
-    }
-
-    /**
-     * @dev Calls the universalReceiver function of the sender when ownerhsip transfer is complete
-     * if supports LSP1 InterfaceId
-     */
-    function _notifyLSP1SenderOnOwnershipTransferCompletion(
-        address notifiedContract,
-        bytes memory data
-    ) internal virtual override {
-        if (ERC165Checker.supportsERC165InterfaceUnchecked(notifiedContract, _INTERFACEID_LSP1)) {
-            ILSP1UniversalReceiver(notifiedContract).universalReceiver(
-                _TYPEID_LSP0_OwnershipTransferred_SenderNotification,
-                data
-            );
-        }
-    }
-
-    /**
-     * @dev Calls the universalReceiver function of the recipient when ownerhsip transfer is complete
-     * if supports LSP1 InterfaceId
-     */
-    function _notifyLSP1RecipientOnOwnershipTransferCompletion(
-        address notifiedContract,
-        bytes memory data
-    ) internal virtual override {
-        if (ERC165Checker.supportsERC165InterfaceUnchecked(notifiedContract, _INTERFACEID_LSP1)) {
-            ILSP1UniversalReceiver(notifiedContract).universalReceiver(
-                _TYPEID_LSP0_OwnershipTransferred_RecipientNotification,
-                data
-            );
-        }
-    }
-=======
->>>>>>> 2b3bcc47
 }