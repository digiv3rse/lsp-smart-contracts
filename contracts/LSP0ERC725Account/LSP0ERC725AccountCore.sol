--- conflicted
+++ resolved
@@ -489,17 +489,9 @@
      * - When notifying the new owner via LSP1, the `typeId` used MUST be `keccak256('LSP0OwnershipTransferStarted')`.
      * - Pending owner cannot accept ownership in the same tx via the LSP1 hook.
      */
-<<<<<<< HEAD
     function transferOwnership(
-        address _pendingOwner
+        address pendingNewOwner
     ) public virtual override(LSP14Ownable2Step, OwnableUnset) {
-=======
-    function transferOwnership(address pendingNewOwner)
-        public
-        virtual
-        override(LSP14Ownable2Step, OwnableUnset)
-    {
->>>>>>> 7e454aec
         address currentOwner = owner();
 
         // If the caller is the owner perform transferOwnership directly
