--- conflicted
+++ resolved
@@ -35,22 +35,15 @@
     ILSP1UniversalReceiver
 {
     /**
-<<<<<<< HEAD
-     * @notice Emitted when a native token is received
-=======
      * @notice Emitted when receiving native tokens
->>>>>>> 7b353b17
+
      * @param sender The address of the sender
      * @param value The amount of value sent
      */
     event ValueReceived(address indexed sender, uint256 indexed value);
 
     /**
-<<<<<<< HEAD
-     * @dev Emits an event when a native token is received
-=======
      * @dev Emits an event when receiving native tokens
->>>>>>> 7b353b17
      */
     receive() external payable {
         emit ValueReceived(_msgSender(), msg.value);
