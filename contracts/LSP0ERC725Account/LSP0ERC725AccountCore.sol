--- conflicted
+++ resolved
@@ -616,11 +616,7 @@
         }
 
         // If the caller is not the owner, call {lsp20VerifyCall} on the owner
-<<<<<<< HEAD
-        // Depending on the successStatus  returned, a second call is done after transferring ownership
-=======
         // Depending on the returnedStatus, a second call is done after transferring ownership
->>>>>>> e3034e12
         bool verifyAfter = _verifyCall(accountOwner);
 
         address previousOwner = owner();
