--- conflicted
+++ resolved
@@ -1,13 +1,9 @@
 // SPDX-License-Identifier: GPL-3.0
 pragma solidity ^0.8.0;
 
-<<<<<<< HEAD
+// libraries
 import {BytesLib} from "solidity-bytes-utils/contracts/BytesLib.sol";
-import "../Utils/UtilsLib.sol";
-=======
-// libraries
 import {UtilsLib} from "../Utils/UtilsLib.sol";
->>>>>>> 5119c3d4
 
 /**
  * @title ERC725 Utility library to encode key types
