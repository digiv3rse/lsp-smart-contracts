--- conflicted
+++ resolved
@@ -71,11 +71,7 @@
         address recoveredAddress = ECDSA.recover(_hash, _signature);
 
         return (
-<<<<<<< HEAD
-            ERC725Y(account).getPermissionsFor(recoveredAddress).includesPermissions(
-=======
             ERC725Y(target).getPermissionsFor(recoveredAddress).includesPermissions(
->>>>>>> 5119c3d4
                 _PERMISSION_SIGN
             )
                 ? _ERC1271_MAGICVALUE
@@ -140,11 +136,7 @@
         _verifyPermissions(signer, _data);
 
         // solhint-disable avoid-low-level-calls
-<<<<<<< HEAD
-        (bool success, bytes memory result_) = address(account).call{value: 0, gas: gasleft()}(
-=======
         (bool success, bytes memory result_) = address(target).call{value: 0, gas: gasleft()}(
->>>>>>> 5119c3d4
             _data
         );
 
@@ -255,28 +247,6 @@
                 // "nullify permission keys,
                 // so that they do not get check against allowed ERC725Y keys
                 inputKeys[ii] = bytes32(0);
-<<<<<<< HEAD
-=======
-
-            } else if (key == _LSP6_ADDRESS_PERMISSIONS_ARRAY_KEY) {
-                uint256 arrayLength = uint256(bytes32(ERC725Y(target).getData(key)));
-                uint256 newLength = uint256(bytes32(inputValues[ii]));
-
-                if (newLength > arrayLength) {
-                    if (!_permissions.includesPermissions(_PERMISSION_ADDPERMISSIONS))
-                        revert NotAuthorised(_from, "ADDPERMISSIONS");
-                } else {
-                    if (!_permissions.includesPermissions(_PERMISSION_CHANGEPERMISSIONS))
-                        revert NotAuthorised(_from, "CHANGEPERMISSIONS");
-                }
-
-            } else if (bytes16(key) == _LSP6_ADDRESS_PERMISSIONS_ARRAY_KEY_PREFIX) {
-
-                if (!_permissions.includesPermissions(_PERMISSION_CHANGEPERMISSIONS))
-                    revert NotAuthorised(_from, "CHANGEPERMISSIONS");
-                    
-            // if the key is any other bytes32 key
->>>>>>> 5119c3d4
             } else {
                 // if the key is any other bytes32 key
                 isSettingERC725YKeys = true;
@@ -298,7 +268,6 @@
         bytes32 _permissions
     ) internal view {
         // prettier-ignore
-<<<<<<< HEAD
         if (bytes12(_key) == _LSP6KEY_ADDRESSPERMISSIONS_PERMISSIONS_PREFIX) {
             
             // key = AddressPermissions:Permissions:<address>
@@ -351,13 +320,8 @@
         address _from,
         bytes32 _callerPermissions
     ) internal view {
-        if (bytes32(ERC725Y(account).getData(_key)) == bytes32(0)) {
+        if (bytes32(ERC725Y(target).getData(_key)) == bytes32(0)) {
             // if there is nothing stored under this data key,
-=======
-        // check if some permissions are already stored under this key
-        if (bytes32(ERC725Y(target).getData(_key)) == bytes32(0)) {
-            // if nothing is stored under this key,
->>>>>>> 5119c3d4
             // we are trying to ADD permissions for a NEW address
             if (!_callerPermissions.includesPermissions(_PERMISSION_ADDPERMISSIONS))
                 revert NotAuthorised(_from, "ADDPERMISSIONS");
@@ -370,14 +334,13 @@
         }
     }
 
-<<<<<<< HEAD
     function _verifyCanSetPermissionsArray(
         bytes32 _key,
         bytes memory _value,
         address _from,
         bytes32 _permissions
     ) internal view {
-        uint256 arrayLength = uint256(bytes32(ERC725Y(account).getData(_key)));
+        uint256 arrayLength = uint256(bytes32(ERC725Y(target).getData(_key)));
         uint256 newLength = uint256(bytes32(_value));
 
         if (newLength > arrayLength) {
@@ -390,11 +353,7 @@
     }
 
     function _verifyAllowedERC725YKeys(address _from, bytes32[] memory _inputKeys) internal view {
-        bytes memory allowedERC725YKeysEncoded = ERC725Y(account).getAllowedERC725YKeysFor(_from);
-=======
-    function _verifyAllowedERC725YKeys(address _from, bytes32[] memory _inputKeys) internal view {
         bytes memory allowedERC725YKeysEncoded = ERC725Y(target).getAllowedERC725YKeysFor(_from);
->>>>>>> 5119c3d4
 
         // whitelist any ERC725Y key if nothing in the list
         if (allowedERC725YKeysEncoded.length == 0) return;
@@ -464,7 +423,6 @@
         uint256 operationType = uint256(bytes32(_data[4:36]));
         uint256 value = uint256(bytes32(_data[68:100]));
 
-<<<<<<< HEAD
         (bytes32 permissionRequired, string memory operationName) = _extractPermissionFromOperation(
             operationType
         );
@@ -473,19 +431,6 @@
             revert NotAuthorised(_from, operationName);
 
         if ((value > 0) && !_permissions.includesPermissions(_PERMISSION_TRANSFERVALUE)) {
-=======
-        // TODO: to be removed, as delegatecall should be allowed in the future
-        require(operationType != 4, "_verifyCanExecute: operation 4 `DELEGATECALL` not supported");
-
-        (bytes32 permissionRequired, string memory operationName) = _extractPermissionFromOperation(
-            operationType
-        );
-
-        if (!_permissions.includesPermissions(permissionRequired))
-            revert NotAuthorised(_from, operationName);
-
-        if ((value != 0) && !_permissions.includesPermissions(_PERMISSION_TRANSFERVALUE)) {
->>>>>>> 5119c3d4
             revert NotAuthorised(_from, "TRANSFERVALUE");
         }
     }
@@ -496,11 +441,7 @@
      * @param _to the address to interact with
      */
     function _verifyAllowedAddress(address _from, address _to) internal view {
-<<<<<<< HEAD
-        bytes memory allowedAddresses = ERC725Y(account).getAllowedAddressesFor(_from);
-=======
         bytes memory allowedAddresses = ERC725Y(target).getAllowedAddressesFor(_from);
->>>>>>> 5119c3d4
 
         // whitelist any address if nothing in the list
         if (allowedAddresses.length == 0) return;
@@ -546,11 +487,7 @@
      * at the target contract
      */
     function _verifyAllowedFunction(address _from, bytes4 _functionSelector) internal view {
-<<<<<<< HEAD
-        bytes memory allowedFunctions = ERC725Y(account).getAllowedFunctionsFor(_from);
-=======
         bytes memory allowedFunctions = ERC725Y(target).getAllowedFunctionsFor(_from);
->>>>>>> 5119c3d4
 
         // whitelist any function if nothing in the list
         if (allowedFunctions.length == 0) return;
