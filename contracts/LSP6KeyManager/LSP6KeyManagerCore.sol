// SPDX-License-Identifier: Apache-2.0
pragma solidity ^0.8.5;

// interfaces
import {IERC1271} from "@openzeppelin/contracts/interfaces/IERC1271.sol";
import {IERC725X} from "@erc725/smart-contracts/contracts/interfaces/IERC725X.sol";
import {ILSP6KeyManager} from "./ILSP6KeyManager.sol";

// modules
import {OwnableUnset} from "@erc725/smart-contracts/contracts/custom/OwnableUnset.sol";
import {LSP14Ownable2Step} from "../LSP14Ownable2Step/LSP14Ownable2Step.sol";
import {ERC725Y} from "@erc725/smart-contracts/contracts/ERC725Y.sol";
import {ERC165} from "@openzeppelin/contracts/utils/introspection/ERC165.sol";

// libraries
import {GasLib} from "../Utils/GasLib.sol";
import {BytesLib} from "solidity-bytes-utils/contracts/BytesLib.sol";
import {ECDSA} from "@openzeppelin/contracts/utils/cryptography/ECDSA.sol";
import {Address} from "@openzeppelin/contracts/utils/Address.sol";
import {ERC165Checker} from "../Custom/ERC165Checker.sol";
import {LSP2Utils} from "../LSP2ERC725YJSONSchema/LSP2Utils.sol";
import {LSP6Utils} from "./LSP6Utils.sol";
import {EIP191Signer} from "../Custom/EIP191Signer.sol";

// errors
import "./LSP6Errors.sol";

// constants
import {
    // ERC725X
    OPERATION_0_CALL,
    OPERATION_1_CREATE,
    OPERATION_2_CREATE2,
    OPERATION_3_STATICCALL,
    OPERATION_4_DELEGATECALL,
    // ERC725Y
    SETDATA_SELECTOR,
    SETDATA_ARRAY_SELECTOR,
    EXECUTE_SELECTOR
} from "@erc725/smart-contracts/contracts/constants.sol";
import {
    _INTERFACEID_ERC1271,
    _ERC1271_MAGICVALUE,
    _ERC1271_FAILVALUE
} from "../LSP0ERC725Account/LSP0Constants.sol";

import {
    _LSP1_UNIVERSAL_RECEIVER_DELEGATE_PREFIX
} from "../LSP1UniversalReceiver/LSP1Constants.sol";
import "./LSP6Constants.sol";

/**
 * @title Core implementation of a contract acting as a controller of an ERC725 Account, using permissions stored in the ERC725Y storage
 * @author Fabian Vogelsteller <frozeman>, Jean Cavallera (CJ42), Yamen Merhi (YamenMerhi)
 * @dev all the permissions can be set on the ERC725 Account using `setData(...)` with the keys constants below
 */
abstract contract LSP6KeyManagerCore is ERC165, ILSP6KeyManager {
    using LSP2Utils for *;
    using LSP6Utils for *;
    using Address for address;
    using ECDSA for bytes32;
    using ERC165Checker for address;
    using EIP191Signer for address;
    using BytesLib for bytes;

    address public target;
    mapping(address => mapping(uint256 => uint256)) internal _nonceStore;

    /**
     * @dev See {IERC165-supportsInterface}.
     */
    function supportsInterface(bytes4 interfaceId) public view virtual override returns (bool) {
        return
            interfaceId == _INTERFACEID_LSP6 ||
            interfaceId == _INTERFACEID_ERC1271 ||
            super.supportsInterface(interfaceId);
    }

    /**
     * @inheritdoc ILSP6KeyManager
     */
    function getNonce(address from, uint128 channelId) public view returns (uint256) {
        uint256 nonceInChannel = _nonceStore[from][channelId];
        return (uint256(channelId) << 128) | nonceInChannel;
    }

    /**
     * @inheritdoc IERC1271
     */
    function isValidSignature(bytes32 dataHash, bytes memory signature)
        public
        view
        returns (bytes4 magicValue)
    {
        address recoveredAddress = dataHash.recover(signature);

        return (
            ERC725Y(target).getPermissionsFor(recoveredAddress).hasPermission(_PERMISSION_SIGN)
                ? _ERC1271_MAGICVALUE
                : _ERC1271_FAILVALUE
        );
    }

    /**
     * @inheritdoc ILSP6KeyManager
     */
    function execute(bytes calldata payload) public payable returns (bytes memory) {
        _verifyPermissions(msg.sender, payload);

        return _executePayload(payload);
    }

    /**
     * @inheritdoc ILSP6KeyManager
     */
    function executeRelayCall(
        bytes memory signature,
        uint256 nonce,
        bytes calldata payload
    ) public payable returns (bytes memory) {
        bytes memory encodedMessage = abi.encodePacked(
            LSP6_VERSION,
            block.chainid,
            nonce,
            msg.value,
            payload
        );

        address signer = address(this).toDataWithIntendedValidator(encodedMessage).recover(signature);

        if (!_isValidNonce(signer, nonce)) {
            revert InvalidRelayNonce(signer, nonce, signature);
        }

        // increase nonce after successful verification
        _nonceStore[signer][nonce >> 128]++;

        _verifyPermissions(signer, payload);

        return _executePayload(payload);
    }


     /**
      * @notice execute the received payload (obtained via `execute(...)` and `executeRelayCall(...)`)
      *
      * @param payload the payload to execute
      * @return bytes the result from calling the target with `_payload`
      */
     function _executePayload(bytes calldata payload) internal returns (bytes memory) {

        emit Executed(msg.value, bytes4(payload));

        // solhint-disable avoid-low-level-calls
        (bool success, bytes memory returnData) = target.call{value: msg.value, gas: gasleft()}(
            payload
        );
        bytes memory result = Address.verifyCallResult(
            success,
            returnData,
            "LSP6: Unknown Error occured when calling the linked target contract"
        );

        return result.length != 0 ? abi.decode(result, (bytes)) : result;

     }

    /**
     * @notice verify the nonce `_idx` for `_from` (obtained via `getNonce(...)`)
     * @dev "idx" is a 256bits (unsigned) integer, where:
     *          - the 128 leftmost bits = channelId
     *      and - the 128 rightmost bits = nonce within the channel
     * @param from caller address
     * @param idx (channel id + nonce within the channel)
     */
    function _isValidNonce(address from, uint256 idx) internal view returns (bool) {
        // idx % (1 << 128) = nonce
        // (idx >> 128) = channel
        // equivalent to: return (nonce == _nonceStore[_from][channel]
        return (idx % (1 << 128)) == (_nonceStore[from][idx >> 128]);
    }

    /**
     * @dev verify the permissions of the _from address that want to interact with the `target`
     * @param from the address making the request
     * @param payload the payload that will be run on `target`
     */
    function _verifyPermissions(address from, bytes calldata payload) internal view {
        bytes4 erc725Function = bytes4(payload);

        // get the permissions of the caller
        bytes32 permissions = ERC725Y(target).getPermissionsFor(from);

        if (permissions == bytes32(0)) revert NoPermissionsSet(from);

        if (erc725Function == SETDATA_SELECTOR) {
            (bytes32 inputKey, bytes memory inputValue) = abi.decode(payload[4:], (bytes32, bytes));

            if (bytes16(inputKey) == _LSP6KEY_ADDRESSPERMISSIONS_ARRAY_PREFIX) {
                // CHECK if key = AddressPermissions[] or AddressPermissions[index]
                _verifyCanSetPermissionsArray(inputKey, inputValue, from, permissions);

            } else if (bytes6(inputKey) == _LSP6KEY_ADDRESSPERMISSIONS_PREFIX) {
                // CHECK for permission keys
                _verifyCanSetPermissions(inputKey, inputValue, from, permissions);

<<<<<<< HEAD
            } else if(bytes10(inputKey) == _LSP1_UNIVERSAL_RECEIVER_DELEGATE_PREFIX ) {
                _verifyCanSetUniversalReceiverDelegateKeys(inputKey, from, permissions);

            } else {    
=======
            } else {
>>>>>>> 0b4734ae
                _verifyCanSetData(from, permissions, inputKey);
            }
        } else if (erc725Function == SETDATA_ARRAY_SELECTOR) {
            (bytes32[] memory inputKeys, bytes[] memory inputValues) = abi.decode(
                payload[4:],
                (bytes32[], bytes[])
            );

            bool isSettingERC725YKeys = false;

            // loop through each ERC725Y data keys
            for (uint256 ii = 0; ii < inputKeys.length; ii = GasLib.uncheckedIncrement(ii)) {
                bytes32 key = inputKeys[ii];
                bytes memory value = inputValues[ii];

                if (bytes16(key) == _LSP6KEY_ADDRESSPERMISSIONS_ARRAY_PREFIX) {
                    // CHECK if key = AddressPermissions[] or AddressPermissions[index]
                    _verifyCanSetPermissionsArray(key, value, from, permissions);

                    // "nullify" permission keys to not check them against allowed ERC725Y keys
                    inputKeys[ii] = bytes32(0);

                } else if (bytes6(key) == _LSP6KEY_ADDRESSPERMISSIONS_PREFIX) {
                    // CHECK for permissions keys
                    _verifyCanSetPermissions(key, value, from, permissions);

                    // "nullify" permission keys to not check them against allowed ERC725Y keys
                    inputKeys[ii] = bytes32(0);

                } else if(bytes10(key) == _LSP1_UNIVERSAL_RECEIVER_DELEGATE_PREFIX ) {
                    // CHECK for Universal Receiver Delegate keys
                    _verifyCanSetUniversalReceiverDelegateKeys(key, from, permissions);

                    // "nullify" URD keys to not check them against allowed ERC725Y keys
                    inputKeys[ii] = bytes32(0);
                } else {
                    // if the key is any other bytes32 key
                    isSettingERC725YKeys = true;
                }
            }

            if (isSettingERC725YKeys) {
                _verifyCanSetData(from, permissions, inputKeys);
            }
        } else if (erc725Function == EXECUTE_SELECTOR) {
            _verifyCanExecute(from, permissions, payload);
        } else if (
            erc725Function == OwnableUnset.transferOwnership.selector ||
            erc725Function == LSP14Ownable2Step.acceptOwnership.selector
        ) {
            _requirePermissions(from, permissions, _PERMISSION_CHANGEOWNER);
        } else {
            revert InvalidERC725Function(erc725Function);
        }
    }

    /**
     * @dev verify if `_from` has the required permissions to set some dataKeys on the linked target
     * @param from the address who want to set the dataKeys
     * @param permissions the permissions
     * @param inputKey the dataKey being set
     */
    function _verifyCanSetData(
        address from,
        bytes32 permissions,
        bytes32 inputKey
    ) internal view {
        // Skip if caller has SUPER permissions
        if (permissions.hasPermission(_PERMISSION_SUPER_SETDATA)) return;

        _requirePermissions(from, permissions, _PERMISSION_SETDATA);

        bytes memory allowedERC725YKeysCompacted = ERC725Y(target).getAllowedERC725YKeysFor(from);
        _verifyAllowedERC725YSingleKey(from, inputKey, allowedERC725YKeysCompacted);
    }

    /**
     * @dev verify if `_from` has the required permissions to set some dataKeys
     * on the linked target
     * @param from the address who want to set the dataKeys
     * @param permissions the permissions
     * @param inputKeys the dataKeys being set
     * containing a list of key-value pairs
     */
    function _verifyCanSetData(
        address from,
        bytes32 permissions,
        bytes32[] memory inputKeys
    ) internal view {
        // Skip if caller has SUPER permissions
        if (permissions.hasPermission(_PERMISSION_SUPER_SETDATA)) return;

        _requirePermissions(from, permissions, _PERMISSION_SETDATA);

        bytes memory allowedERC725YKeysCompacted = ERC725Y(target).getAllowedERC725YKeysFor(from);
        _verifyAllowedERC725YKeys(from, inputKeys, allowedERC725YKeysCompacted);
    }

    /**
     * @dev verify if `_from` is authorised to set some permissions for an address on the linked target
     * @param dataKey the dataKey whose dataValue will be updated
     * @param dataValue the updated dataValue for the dataKey
     * @param from the address who want to set the dataKeys
     * @param permissions the permissions of 'from' for checking if authorised to set permissions related dataKeys.
     */
    function _verifyCanSetPermissions(
        bytes32 dataKey,
        bytes memory dataValue,
        address from,
        bytes32 permissions
    ) internal view virtual {
        if (bytes12(dataKey) == _LSP6KEY_ADDRESSPERMISSIONS_PERMISSIONS_PREFIX) {

            // AddressPermissions:Permissions:<address>
            _verifyCanSetBytes32Permissions(dataKey, from, permissions);

        } else if (
            // AddressPermissions:AllowedCalls:<address>
            bytes12(dataKey) == _LSP6KEY_ADDRESSPERMISSIONS_ALLOWEDCALLS_PREFIX ||
            // AddressPermissions:AllowedERC725YKeys:<address>
            bytes12(dataKey) == _LSP6KEY_ADDRESSPERMISSIONS_ALLOWEDERC725YKEYS_PREFIX
        ) {

            bool isClearingArray = dataValue.length == 0;

            if (!isClearingArray && !LSP2Utils.isCompactBytesArray(dataValue)) {
                if (bytes12(dataKey) == _LSP6KEY_ADDRESSPERMISSIONS_ALLOWEDCALLS_PREFIX) {
                    revert InvalidEncodedAllowedCalls(dataValue);
                } else {
                    revert InvalidEncodedAllowedERC725YKeys(dataValue);
                }
            }

            bytes memory storedAllowedValues = ERC725Y(target).getData(dataKey);

            if (storedAllowedValues.length == 0) {
                _requirePermissions(from, permissions, _PERMISSION_ADDPERMISSIONS);
            } else {
                _requirePermissions(from, permissions, _PERMISSION_CHANGEPERMISSIONS);
            }

        } else {
            /**
             * if bytes6(dataKey) != bytes6(keccak256("AddressPermissions"))
             * this is not a standard permission dataKey according to LSP6
             * so we revert execution
             *
             * @dev to implement custom permissions dataKeys, consider overriding
             * this function and implement specific checks
             *
             *      // AddressPermissions:MyCustomPermissions:<address>
             *      bytes12 CUSTOM_PERMISSION_PREFIX = 0x4b80742de2bf9e659ba40000
             *
             *      if (bytes12(dataKey) == CUSTOM_PERMISSION_PREFIX) {
             *          // custom logic
             *      }
             *      super._verifyCanSetPermissions(...)
             */
            revert NotRecognisedPermissionKey(dataKey);
        }
    }

    /**
     * @dev verify if `_from` has the required permissions to either
     * add or change permissions of another address
     * @param dataKey the dataKey whose value will be updated
     * @param from the address who want to set the dataKeys
     * @param callerPermissions the caller's permission's BitArray
     */
    function _verifyCanSetBytes32Permissions(
        bytes32 dataKey,
        address from,
        bytes32 callerPermissions
    ) internal view {
        if (bytes32(ERC725Y(target).getData(dataKey)) == bytes32(0)) {
            // if there is nothing stored under this data dataKey,
            // we are trying to ADD permissions for a NEW address
            _requirePermissions(from, callerPermissions, _PERMISSION_ADDPERMISSIONS);
        } else {
            // if there are already some permissions stored under this data dataKey,
            // we are trying to CHANGE the permissions of an address
            // (that has already some EXISTING permissions set)
            _requirePermissions(from, callerPermissions, _PERMISSION_CHANGEPERMISSIONS);
        }
    }

    /**
     * @dev verify if `_from` has the required permissions to update the permissions array
     * @param dataKey the dataKey whose dataValue will be updated
     * @param dataValue the updated dataValue for the dataKey
     * @param from the address who want to set the dataKeys
     * @param permissions the permissions
     */
    function _verifyCanSetPermissionsArray(
        bytes32 dataKey,
        bytes memory dataValue,
        address from,
        bytes32 permissions
    ) internal view {
        // dataKey = AddressPermissions[] -> array length
        if (dataKey == _LSP6KEY_ADDRESSPERMISSIONS_ARRAY) {
            uint256 arrayLength = uint256(bytes32(ERC725Y(target).getData(dataKey)));
            uint256 newLength = uint256(bytes32(dataValue));

            if (newLength > arrayLength) {
                _requirePermissions(from, permissions, _PERMISSION_ADDPERMISSIONS);
            } else {
                _requirePermissions(from, permissions, _PERMISSION_CHANGEPERMISSIONS);
            }

            return;
        }

        // dataKey = AddressPermissions[index] -> array index
        bytes memory valueAtIndex = ERC725Y(target).getData(dataKey);

        if (valueAtIndex.length == 0) {
            _requirePermissions(from, permissions, _PERMISSION_ADDPERMISSIONS);
        } else {
            _requirePermissions(from, permissions, _PERMISSION_CHANGEPERMISSIONS);
        }

        if (dataValue.length != 0 && dataValue.length != 20) {
            revert AddressPermissionArrayIndexValueNotAnAddress(dataKey, dataValue);
        }
    }

    /**
     * @dev Verify if `from` has the required permissions to either add or change 
     *  a Universal Receiver Delegate key 
     * @param inputKey the dataKey to set with `_LSP1_UNIVERSAL_RECEIVER_DELEGATE_PREFIX` as prefix
     * @param from the address who want to set the dataKeys
     * @param permissions the permissions
     */
    function _verifyCanSetUniversalReceiverDelegateKeys(
        bytes32 inputKey,
        address from,
        bytes32 permissions) internal view {
            bytes memory dataValue = ERC725Y(target).getData(inputKey);

            if (dataValue.length == 0) {
                _requirePermissions(from, permissions, _PERMISSION_ADDUNIVERSALRECEIVERDELEGATE);
            } else {
                _requirePermissions(from, permissions, _PERMISSION_CHANGEUNIVERSALRECEIVERDELEGATE);
            }
        }

    /**
     * @dev Verify if the `inputKey` is present in `allowedERC725KeysCompacted` stored on the `from`'s ERC725Y contract
     */
    function _verifyAllowedERC725YSingleKey(address from, bytes32 inputKey, bytes memory allowedERC725YKeysCompacted) internal pure {
        if (allowedERC725YKeysCompacted.length == 0) revert NoERC725YDataKeysAllowed(from);
        if (!LSP2Utils.isCompactBytesArray(allowedERC725YKeysCompacted)) revert InvalidEncodedAllowedERC725YKeys(allowedERC725YKeysCompacted);
            
        /**
         * pointer will always land on these values:
         *
         * ↓↓
         * 03 a00000
         * 05 fff83a0011
         * 20 aa0000000000000000000000000000000000000000000000000000000000cafe
         * 12 bb000000000000000000000000000000beef
         * 19 cc00000000000000000000000000000000000000000000deed
         * ↑↑
         *
         * the pointer can only land on the length of the following bytes value.
         */
        uint256 pointer;

        /**
         * iterate over each key by saving in the `pointer` variable the index for
         * the length of the following key until the `pointer` reaches an undefined value
         *
         * 0x 03 a00000 03 fff83a 20 aa00...00cafe
         *    ↑↑        ↑↑        ↑↑
         *  first  |  second  |  third
         *  length |  length  |  length
         */
        while (pointer < allowedERC725YKeysCompacted.length) {
            /**
             * save the length of the following allowed key
             * which is saved in `allowedERC725YKeys[pointer]`
             */
            uint256 length = uint256(uint8(bytes1(allowedERC725YKeysCompacted[pointer])));

            /*
             * transform the allowed key situated from `pointer + 1` until `pointer + 1 + length` to a bytes32 value
             * E.g. 0xfff83a -> 0xfff83a0000000000000000000000000000000000000000000000000000000000
             */
            bytes32 allowedKey = bytes32(allowedERC725YKeysCompacted.slice(
                pointer + 1,
                length
            ));

            /**
             * the bitmask discard the last `32 - length` bytes of the input key via ANDing &
             * so to compare only the relevant parts of each ERC725Y keys
             *
             * E.g.:
             *
             * allowed key = 0xa00000
             *
             *      &     compare this part
             *                 vvvvvv
             * checked key = 0xa00000cafecafecafecafecafecafecafe000000000000000000000011223344
             *
             *                                              discard this part
             *                       vvvvvvvvvvvvvvvvvvvvvvvvvvvvvvvvvvvvvvvvvvvvvvvvvvvvvvvvvv
             *        mask = 0xffffff0000000000000000000000000000000000000000000000000000000000
             */
            bytes32 mask = bytes32(
                0xffffffffffffffffffffffffffffffffffffffffffffffffffffffffffffffff
            ) << (8 * (32 - length));

            if (allowedKey == (inputKey & mask)) {
                // voila you found the key ;)
                return;
            } else {
                // move the pointer to the first index of the first fixed key
                pointer += length + 1;
            }
        }

        revert NotAllowedERC725YKey(from, inputKey);
    }

    /**
     * @dev verify if `from` is allowed to change the `inputKey`
     * @param from the address who want to set the dataKeys
     * @param inputKeys the dataKey that is verified
     */
    function _verifyAllowedERC725YKeys(address from, bytes32[] memory inputKeys, bytes memory allowedERC725YKeysCompacted) internal pure {
        for (uint256 i = 0; i < inputKeys.length; i++) {
            _verifyAllowedERC725YSingleKey(from, inputKeys[i], allowedERC725YKeysCompacted);
        }
    }

    /**
     * @dev verify if `from` has the required permissions to make an external call
     * via the linked target
     * @param from the address who want to run the execute function on the ERC725Account
     * @param permissions the permissions of the caller
     * @param payload the ABI encoded payload `target.execute(...)`
     */
    function _verifyCanExecute(
        address from,
        bytes32 permissions,
        bytes calldata payload
    ) internal view {
        uint256 operationType = uint256(bytes32(payload[4:36]));
        require(operationType < 5, "LSP6KeyManager: invalid operation type");

        require(
            operationType != OPERATION_4_DELEGATECALL,
            "LSP6KeyManager: operation DELEGATECALL is currently disallowed"
        );

        uint256 value = uint256(bytes32(payload[68:100]));

        // prettier-ignore
        bool isContractCreation = operationType == OPERATION_1_CREATE || operationType == OPERATION_2_CREATE2;
        bool isCallDataPresent = payload.length > 164;

        // SUPER operation only applies to contract call, not contract creation
        bool hasSuperOperation = isContractCreation
            ? false
            : permissions.hasPermission(_extractSuperPermissionFromOperation(operationType));

        if (isCallDataPresent && !hasSuperOperation) {
            _requirePermissions(from, permissions, _extractPermissionFromOperation(operationType));
        }

        bool hasSuperTransferValue = permissions.hasPermission(_PERMISSION_SUPER_TRANSFERVALUE);

        if (value != 0 && !hasSuperTransferValue) {
            _requirePermissions(from, permissions, _PERMISSION_TRANSFERVALUE);
        }

        // Skip on contract creation (CREATE or CREATE2)
        if (isContractCreation) return;

        // Skip if caller has SUPER permissions for operations
        if (hasSuperOperation && isCallDataPresent && value == 0) return;

        // Skip if caller has SUPER permission for value transfers
        if (hasSuperTransferValue && !isCallDataPresent && value != 0) return;

        // Skip if both SUPER permissions are present
        if (hasSuperOperation && hasSuperTransferValue) return;

        _verifyAllowedCall(from, payload);

    }

    function _verifyAllowedCall(address from, bytes calldata payload) internal view {
        // CHECK for ALLOWED CALLS
        address to = address(bytes20(payload[48:68]));

        bool containsFunctionCall = payload.length >= 168;
        bytes4 selector;
        if (containsFunctionCall) selector = bytes4(payload[164:168]);

        bytes memory allowedCalls = ERC725Y(target).getAllowedCallsFor(from);
        uint256 allowedCallsLength = allowedCalls.length;

        if (allowedCallsLength == 0 || !LSP2Utils.isCompactBytesArray(allowedCalls)) {
            revert NoCallsAllowed(from);
        }

        bool isAllowedStandard;
        bool isAllowedAddress;
        bool isAllowedFunction;

        for (uint256 ii = 0; ii < allowedCallsLength; ii += 29) {

            bytes memory chunk = BytesLib.slice(allowedCalls, ii + 1, 28);

            if (bytes28(chunk) == 0xffffffffffffffffffffffffffffffffffffffffffffffffffffffff) {
                revert InvalidWhitelistedCall(from);
            }

            bytes4 allowedStandard = bytes4(chunk);
            address allowedAddress = address(bytes20(bytes28(chunk) << 32));
            bytes4 allowedFunction = bytes4(bytes28(chunk) << 192);

            isAllowedStandard = allowedStandard == 0xffffffff || to.supportsERC165Interface(allowedStandard);
            isAllowedAddress = allowedAddress == 0xFFfFfFffFFfffFFfFFfFFFFFffFFFffffFfFFFfF || to == allowedAddress;
            isAllowedFunction = allowedFunction == 0xffffffff || containsFunctionCall && (selector == allowedFunction);

            if (isAllowedStandard && isAllowedAddress && isAllowedFunction) return;
        }

        revert NotAllowedCall(from, to, selector);
    }

    /**
     * @dev extract the required permission + a descriptive string, based on the `_operationType`
     * being run via ERC725Account.execute(...)
     * @param operationType 0 = CALL, 1 = CREATE, 2 = CREATE2, etc... See ERC725X docs for more infos.
     * @return permissionsRequired (bytes32) the permission associated with the `_operationType`
     */
    function _extractPermissionFromOperation(uint256 operationType)
        internal
        pure
        returns (bytes32 permissionsRequired)
    {
        if (operationType == OPERATION_0_CALL) return _PERMISSION_CALL;
        else if (operationType == OPERATION_1_CREATE) return _PERMISSION_DEPLOY;
        else if (operationType == OPERATION_2_CREATE2) return _PERMISSION_DEPLOY;
        else if (operationType == OPERATION_3_STATICCALL) return _PERMISSION_STATICCALL;
        else if (operationType == OPERATION_4_DELEGATECALL) return _PERMISSION_DELEGATECALL;
    }

    /**
     * @dev returns the `superPermission` needed for a specific `operationType` of the `execute(..)`
     */
    function _extractSuperPermissionFromOperation(uint256 operationType)
        internal
        pure
        returns (bytes32 superPermission)
    {
        if (operationType == OPERATION_0_CALL) return _PERMISSION_SUPER_CALL;
        else if (operationType == OPERATION_3_STATICCALL) return _PERMISSION_SUPER_STATICCALL;
        else if (operationType == OPERATION_4_DELEGATECALL) return _PERMISSION_SUPER_DELEGATECALL;
    }



    /**
     * @dev return the number of zero bytes (0x00) appended at the end of `dataKey`.
     * e.g: for `dataKey` = 0xffffffffffffffff000000000000000000000000000000000000000000000000
     *      the function will return 24
     * @return the number of trailing zero bytes
     */
    function _countTrailingZeroBytes(bytes32 dataKey) internal pure returns (uint256) {
        uint256 nByte = 32;

        // CHECK each bytes of the data key, starting from the end (right to left)
        // skip each empty bytes `0x00` until we find the first non-empty byte
        while (nByte > 0 && dataKey[nByte - 1] == 0x00) nByte--;

        return 32 - nByte;
    }

    /**
     * @dev revert if `from`'s `addressPermissions` doesn't contain `permissionsRequired`
     * @param from the caller address
     * @param addressPermissions the caller's permissions BitArray
     * @param permissionRequired the required permission
     */
    function _requirePermissions(
        address from,
        bytes32 addressPermissions,
        bytes32 permissionRequired
    ) internal pure {
        if (!addressPermissions.hasPermission(permissionRequired)) {
            string memory permissionErrorString = _getPermissionName(permissionRequired);
            revert NotAuthorised(from, permissionErrorString);
        }
    }

    /**
     * @dev returns the name of the permission as a string
     */
    function _getPermissionName(bytes32 permission)
        internal
        pure
        returns (string memory errorMessage)
    {
        if (permission == _PERMISSION_CHANGEOWNER) return "TRANSFEROWNERSHIP";
        if (permission == _PERMISSION_CHANGEPERMISSIONS) return "CHANGEPERMISSIONS";
        if (permission == _PERMISSION_ADDPERMISSIONS) return "ADDPERMISSIONS";
        if (permission == _PERMISSION_ADDUNIVERSALRECEIVERDELEGATE) return "ADDUNIVERSALRECEIVERDELEGATE";
        if (permission == _PERMISSION_CHANGEUNIVERSALRECEIVERDELEGATE) return "CHANGEUNIVERSALRECEIVERDELEGATE";
        if (permission == _PERMISSION_SETDATA) return "SETDATA";
        if (permission == _PERMISSION_CALL) return "CALL";
        if (permission == _PERMISSION_STATICCALL) return "STATICCALL";
        if (permission == _PERMISSION_DELEGATECALL) return "DELEGATECALL";
        if (permission == _PERMISSION_DEPLOY) return "DEPLOY";
        if (permission == _PERMISSION_TRANSFERVALUE) return "TRANSFERVALUE";
        if (permission == _PERMISSION_SIGN) return "SIGN";
    }


}<|MERGE_RESOLUTION|>--- conflicted
+++ resolved
@@ -204,14 +204,11 @@
                 // CHECK for permission keys
                 _verifyCanSetPermissions(inputKey, inputValue, from, permissions);
 
-<<<<<<< HEAD
             } else if(bytes10(inputKey) == _LSP1_UNIVERSAL_RECEIVER_DELEGATE_PREFIX ) {
+                // CHECK for Universal Receiver Delegate key
                 _verifyCanSetUniversalReceiverDelegateKeys(inputKey, from, permissions);
-
+                
             } else {    
-=======
-            } else {
->>>>>>> 0b4734ae
                 _verifyCanSetData(from, permissions, inputKey);
             }
         } else if (erc725Function == SETDATA_ARRAY_SELECTOR) {
