--- conflicted
+++ resolved
@@ -186,30 +186,13 @@
             
             _verifyCanExecute(_from, permissions, _calldata);
 
-<<<<<<< HEAD
-        } else if (erc725Function == OwnableUnset.transferOwnership.selector) {
-
-            _requirePermissions(_from, permissions, _PERMISSION_CHANGEOWNER);
-                
-=======
-            address to = address(bytes20(_calldata[48:68]));
-            _verifyAllowedAddress(_from, to);
-
-            if (to.code.length != 0) {
-                _verifyAllowedStandard(_from, to);
-
-                if (_calldata.length >= 168) {
-                    // extract bytes4 function selector from payload passed to ERC725X.execute(...)
-                    _verifyAllowedFunction(_from, bytes4(_calldata[164:168]));
-                }
-            }
         } else if (
             erc725Function == OwnableUnset.transferOwnership.selector ||
             erc725Function == IClaimOwnership.claimOwnership.selector
         ) {
-            if (!permissions.includesPermissions(_PERMISSION_CHANGEOWNER))
-                revert NotAuthorised(_from, "TRANSFEROWNERSHIP");
->>>>>>> e44a3837
+
+            _requirePermissions(_from, permissions, _PERMISSION_CHANGEOWNER);
+    
         } else {
             revert("_verifyPermissions: invalid ERC725 selector");
         }
