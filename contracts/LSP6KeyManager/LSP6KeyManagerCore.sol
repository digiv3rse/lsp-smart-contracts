// SPDX-License-Identifier: Apache-2.0
pragma solidity ^0.8.5;

// interfaces
import {IERC1271} from "@openzeppelin/contracts/interfaces/IERC1271.sol";
import {IERC725X} from "@erc725/smart-contracts/contracts/interfaces/IERC725X.sol";
import {ILSP6KeyManager} from "./ILSP6KeyManager.sol";

// modules
import {OwnableUnset} from "@erc725/smart-contracts/contracts/custom/OwnableUnset.sol";
import {LSP14Ownable2Step} from "../LSP14Ownable2Step/LSP14Ownable2Step.sol";
import {ERC725Y} from "@erc725/smart-contracts/contracts/ERC725Y.sol";
import {ERC165} from "@openzeppelin/contracts/utils/introspection/ERC165.sol";

// libraries
import {GasLib} from "../Utils/GasLib.sol";
import {BytesLib} from "solidity-bytes-utils/contracts/BytesLib.sol";
import {ECDSA} from "@openzeppelin/contracts/utils/cryptography/ECDSA.sol";
import {Address} from "@openzeppelin/contracts/utils/Address.sol";
import {ERC165Checker} from "../Custom/ERC165Checker.sol";
import {LSP2Utils} from "../LSP2ERC725YJSONSchema/LSP2Utils.sol";
import {LSP6Utils} from "./LSP6Utils.sol";
import {EIP191Signer} from "../Custom/EIP191Signer.sol";

// errors
import "./LSP6Errors.sol";

// constants
import {
    // ERC725X
    OPERATION_0_CALL,
    OPERATION_1_CREATE,
    OPERATION_2_CREATE2,
    OPERATION_3_STATICCALL,
    OPERATION_4_DELEGATECALL,
    // ERC725Y
    SETDATA_SELECTOR,
    SETDATA_ARRAY_SELECTOR,
    EXECUTE_SELECTOR
} from "@erc725/smart-contracts/contracts/constants.sol";
import {
    _INTERFACEID_ERC1271,
    _ERC1271_MAGICVALUE,
    _ERC1271_FAILVALUE
} from "../LSP0ERC725Account/LSP0Constants.sol";

import {
    _LSP1_UNIVERSAL_RECEIVER_DELEGATE_PREFIX,
    _LSP1_UNIVERSAL_RECEIVER_DELEGATE_KEY
} from "../LSP1UniversalReceiver/LSP1Constants.sol";

import "./LSP6Constants.sol";

import {
    _LSP17_EXTENSION_PREFIX
} from "../LSP17ContractExtension/LSP17Constants.sol";

/**
 * @title Core implementation of a contract acting as a controller of an ERC725 Account, using permissions stored in the ERC725Y storage
 * @author Fabian Vogelsteller <frozeman>, Jean Cavallera (CJ42), Yamen Merhi (YamenMerhi)
 * @dev all the permissions can be set on the ERC725 Account using `setData(...)` with the keys constants below
 */
abstract contract LSP6KeyManagerCore is ERC165, ILSP6KeyManager {
    using LSP2Utils for *;
    using LSP6Utils for *;
    using Address for address;
    using ECDSA for bytes32;
    using ERC165Checker for address;
    using EIP191Signer for address;
    using BytesLib for bytes;

    address public target;
    mapping(address => mapping(uint256 => uint256)) internal _nonceStore;

    // Variables, methods and modifier which are used for ReentrancyGuard
    // are taken from the link below and modified according to our needs.
    // https://github.com/OpenZeppelin/openzeppelin-contracts/blob/master/contracts/security/ReentrancyGuard.sol
    uint256 private constant _NOT_ENTERED = 1;
    uint256 private constant _ENTERED = 2;
    uint256 private _reentrancyStatus;

    /**
     * @dev See {IERC165-supportsInterface}.
     */
    function supportsInterface(bytes4 interfaceId) public view virtual override returns (bool) {
        return
            interfaceId == _INTERFACEID_LSP6 ||
            interfaceId == _INTERFACEID_ERC1271 ||
            super.supportsInterface(interfaceId);
    }

    /**
     * @inheritdoc ILSP6KeyManager
     */
    function getNonce(address from, uint128 channelId) public view returns (uint256) {
        uint256 nonceInChannel = _nonceStore[from][channelId];
        return (uint256(channelId) << 128) | nonceInChannel;
    }

    /**
     * @inheritdoc IERC1271
     */
    function isValidSignature(bytes32 dataHash, bytes memory signature)
        public
        view
        returns (bytes4 magicValue)
    {
        address recoveredAddress = dataHash.recover(signature);

        return (
            ERC725Y(target).getPermissionsFor(recoveredAddress).hasPermission(_PERMISSION_SIGN)
                ? _ERC1271_MAGICVALUE
                : _ERC1271_FAILVALUE
        );
    }

    /**
     * @inheritdoc ILSP6KeyManager
     */
    function execute(bytes calldata payload) public payable returns (bytes memory) {
<<<<<<< HEAD
        _nonReentrantBefore(msg.sender);

        _verifyPermissions(msg.sender, payload);
        bytes memory result = _executePayload(payload);

        _nonReentrantAfter();

        return result;
=======
        return _execute(msg.value, payload);
    }

    /**
     * @inheritdoc ILSP6KeyManager
     */
    function execute(uint256[] calldata values, bytes[] calldata payloads) public payable returns (bytes[] memory) {
        if (values.length != payloads.length) {
            revert BatchExecuteParamsLengthMismatch();
        }

        bytes[] memory results = new bytes[](payloads.length);
        uint256 totalValues;

        for (uint256 ii; ii < payloads.length; ii = GasLib.uncheckedIncrement(ii)) {
            if ((totalValues += values[ii]) > msg.value) {
                revert LSP6BatchInsufficientValueSent(totalValues, msg.value);
            }

            results[ii] = _execute(values[ii], payloads[ii]);
        }

        if (totalValues < msg.value) {
            revert LSP6BatchExcessiveValueSent(totalValues, msg.value);
        }

        return results;
>>>>>>> bde715af
    }

    /**
     * @inheritdoc ILSP6KeyManager
     */
    function executeRelayCall(
        bytes memory signature,
        uint256 nonce,
        bytes calldata payload
    ) public payable returns (bytes memory) {
        return _executeRelayCall(signature, nonce, msg.value, payload);
    }

    /**
     * @inheritdoc ILSP6KeyManager
     */
    function executeRelayCall(
        bytes[] memory signatures,
        uint256[] calldata nonces,
        uint256[] calldata values,
        bytes[] calldata payloads
    ) public payable returns (bytes[] memory) {
        if (signatures.length != nonces.length || nonces.length != values.length || values.length != payloads.length) {
            revert BatchExecuteRelayCallParamsLengthMismatch();
        }

        bytes[] memory results = new bytes[](payloads.length);
        uint256 totalValues;

        for (uint256 ii; ii < payloads.length; ii = GasLib.uncheckedIncrement(ii)) {
            if ((totalValues += values[ii]) > msg.value) {
                revert LSP6BatchInsufficientValueSent(totalValues, msg.value);
            }

            results[ii] = _executeRelayCall(signatures[ii], nonces[ii], values[ii], payloads[ii]);
        }

        if (totalValues < msg.value) {
            revert LSP6BatchExcessiveValueSent(totalValues, msg.value);
        }

        return results;
    }

    function _execute(uint256 msgValue, bytes calldata payload) internal returns (bytes memory) {
        _verifyPermissions(msg.sender, payload);
        return _executePayload(msgValue, payload);
    }

    function _executeRelayCall(
        bytes memory signature,
        uint256 nonce,
        uint256 msgValue,
        bytes calldata payload
    ) internal returns (bytes memory) {
        bytes memory encodedMessage = abi.encodePacked(
            LSP6_VERSION,
            block.chainid,
            nonce,
            msgValue,
            payload
        );

        address signer = address(this).toDataWithIntendedValidator(encodedMessage).recover(signature);

        _nonReentrantBefore(signer);

        if (!_isValidNonce(signer, nonce)) {
            revert InvalidRelayNonce(signer, nonce, signature);
        }

        // increase nonce after successful verification
        _nonceStore[signer][nonce >> 128]++;

        _verifyPermissions(signer, payload);

<<<<<<< HEAD
        bytes memory result = _executePayload(payload);

        _nonReentrantAfter();

        return result;
=======
        return _executePayload(msgValue, payload);
>>>>>>> bde715af
    }


     /**
      * @notice execute the received payload (obtained via `execute(...)` and `executeRelayCall(...)`)
      *
      * @param payload the payload to execute
      * @return bytes the result from calling the target with `_payload`
      */
     function _executePayload(uint256 msgValue, bytes calldata payload) internal returns (bytes memory) {

        emit Executed(msgValue, bytes4(payload));

        // solhint-disable avoid-low-level-calls
        (bool success, bytes memory returnData) = target.call{value: msgValue, gas: gasleft()}(
            payload
        );
        bytes memory result = Address.verifyCallResult(
            success,
            returnData,
            "LSP6: Unknown Error occured when calling the linked target contract"
        );

        return result.length != 0 ? abi.decode(result, (bytes)) : result;

     }

    /**
     * @notice verify the nonce `_idx` for `_from` (obtained via `getNonce(...)`)
     * @dev "idx" is a 256bits (unsigned) integer, where:
     *          - the 128 leftmost bits = channelId
     *      and - the 128 rightmost bits = nonce within the channel
     * @param from caller address
     * @param idx (channel id + nonce within the channel)
     */
    function _isValidNonce(address from, uint256 idx) internal view returns (bool) {
        // idx % (1 << 128) = nonce
        // (idx >> 128) = channel
        // equivalent to: return (nonce == _nonceStore[_from][channel]
        return (idx % (1 << 128)) == (_nonceStore[from][idx >> 128]);
    }

    /**
     * @dev verify the permissions of the _from address that want to interact with the `target`
     * @param from the address making the request
     * @param payload the payload that will be run on `target`
     */
    function _verifyPermissions(address from, bytes calldata payload) internal view {
        bytes4 erc725Function = bytes4(payload);

        // get the permissions of the caller
        bytes32 permissions = ERC725Y(target).getPermissionsFor(from);

        if (permissions == bytes32(0)) revert NoPermissionsSet(from);

        if (erc725Function == SETDATA_SELECTOR) {
            (bytes32 inputKey, bytes memory inputValue) = abi.decode(payload[4:], (bytes32, bytes));

            // We don't allow the datakey: "0x0000000000000000000000000000000000000000000000000000000000000000" to be set
            if (inputKey == bytes32(0)) revert ZeroDataKeyNotAllowed();

            if (bytes16(inputKey) == _LSP6KEY_ADDRESSPERMISSIONS_ARRAY_PREFIX) {
                // CHECK if key = AddressPermissions[] or AddressPermissions[index]
                _verifyCanSetPermissionsArray(inputKey, inputValue, from, permissions);

            } else if (bytes6(inputKey) == _LSP6KEY_ADDRESSPERMISSIONS_PREFIX) {
                // CHECK for permission keys
                _verifyCanSetPermissions(inputKey, inputValue, from, permissions);

            } else if(
                inputKey == _LSP1_UNIVERSAL_RECEIVER_DELEGATE_KEY ||
                bytes12(inputKey) == _LSP1_UNIVERSAL_RECEIVER_DELEGATE_PREFIX
            ) {
                // CHECK for Universal Receiver Delegate key
                _verifyCanSetUniversalReceiverDelegateKey(inputKey, from, permissions);
                
            } else if (bytes12(inputKey) == _LSP17_EXTENSION_PREFIX) {
                // CHECK for LSP17Extension data keys
                _verifyCanSetLSP17ExtensionKey(inputKey, from, permissions);

            } else {    
                _verifyCanSetData(from, permissions, inputKey);
            }
        } else if (erc725Function == SETDATA_ARRAY_SELECTOR) {
            (bytes32[] memory inputKeys, bytes[] memory inputValues) = abi.decode(
                payload[4:],
                (bytes32[], bytes[])
            );

            bool isSettingERC725YKeys = false;

            // loop through each ERC725Y data keys
            for (uint256 ii = 0; ii < inputKeys.length; ii = GasLib.uncheckedIncrement(ii)) {
                bytes32 key = inputKeys[ii];
                bytes memory value = inputValues[ii];

                // We don't allow the datakey: "0x0000000000000000000000000000000000000000000000000000000000000000" to be set
                if (key == bytes32(0)) revert ZeroDataKeyNotAllowed();

                if (bytes16(key) == _LSP6KEY_ADDRESSPERMISSIONS_ARRAY_PREFIX) {
                    // CHECK if key = AddressPermissions[] or AddressPermissions[index]
                    _verifyCanSetPermissionsArray(key, value, from, permissions);

                    // "nullify" permission keys to not check them against allowed ERC725Y keys
                    inputKeys[ii] = bytes32(0);

                } else if (bytes6(key) == _LSP6KEY_ADDRESSPERMISSIONS_PREFIX) {
                    // CHECK for permissions keys
                    _verifyCanSetPermissions(key, value, from, permissions);

                    // "nullify" permission keys to not check them against allowed ERC725Y keys
                    inputKeys[ii] = bytes32(0);

                } else if(
                    key == _LSP1_UNIVERSAL_RECEIVER_DELEGATE_KEY ||
                    bytes12(key) == _LSP1_UNIVERSAL_RECEIVER_DELEGATE_PREFIX 
                ) {
                    // CHECK for Universal Receiver Delegate keys
                    _verifyCanSetUniversalReceiverDelegateKey(key, from, permissions);

                    // "nullify" URD keys to not check them against allowed ERC725Y keys
                    inputKeys[ii] = bytes32(0);

                } else if (bytes12(key) == _LSP17_EXTENSION_PREFIX) {
                    // CHECK for LSP17Extension data keys
                    _verifyCanSetLSP17ExtensionKey(key, from, permissions);

                    // "nullify" LSP17Extension keys to not check them against allowed ERC725Y keys
                    inputKeys[ii] = bytes32(0);
                } else {
                    // if the key is any other bytes32 key
                    isSettingERC725YKeys = true;
                }
            }

            if (isSettingERC725YKeys) {
                _verifyCanSetData(from, permissions, inputKeys);
            }
        } else if (erc725Function == EXECUTE_SELECTOR) {
            _verifyCanExecute(from, permissions, payload);
        } else if (
            erc725Function == OwnableUnset.transferOwnership.selector ||
            erc725Function == LSP14Ownable2Step.acceptOwnership.selector
        ) {
            _requirePermissions(from, permissions, _PERMISSION_CHANGEOWNER);
        } else {
            revert InvalidERC725Function(erc725Function);
        }
    }

    /**
     * @dev verify if `_from` has the required permissions to set some dataKeys on the linked target
     * @param from the address who want to set the dataKeys
     * @param permissions the permissions
     * @param inputKey the dataKey being set
     */
    function _verifyCanSetData(
        address from,
        bytes32 permissions,
        bytes32 inputKey
    ) internal view {
        // Skip if caller has SUPER permissions
        if (permissions.hasPermission(_PERMISSION_SUPER_SETDATA)) return;

        _requirePermissions(from, permissions, _PERMISSION_SETDATA);

        bytes memory allowedERC725YKeysCompacted = ERC725Y(target).getAllowedERC725YKeysFor(from);
        _verifyAllowedERC725YSingleKey(from, inputKey, allowedERC725YKeysCompacted);
    }

    /**
     * @dev verify if `_from` has the required permissions to set some dataKeys
     * on the linked target
     * @param from the address who want to set the dataKeys
     * @param permissions the permissions
     * @param inputKeys the dataKeys being set
     * containing a list of key-value pairs
     */
    function _verifyCanSetData(
        address from,
        bytes32 permissions,
        bytes32[] memory inputKeys
    ) internal view {
        // Skip if caller has SUPER permissions
        if (permissions.hasPermission(_PERMISSION_SUPER_SETDATA)) return;

        _requirePermissions(from, permissions, _PERMISSION_SETDATA);

        bytes memory allowedERC725YKeysCompacted = ERC725Y(target).getAllowedERC725YKeysFor(from);
        _verifyAllowedERC725YKeys(from, inputKeys, allowedERC725YKeysCompacted);
    }

    /**
     * @dev verify if `_from` is authorised to set some permissions for an address on the linked target
     * @param dataKey the dataKey whose dataValue will be updated
     * @param dataValue the updated dataValue for the dataKey
     * @param from the address who want to set the dataKeys
     * @param permissions the permissions of 'from' for checking if authorised to set permissions related dataKeys.
     */
    function _verifyCanSetPermissions(
        bytes32 dataKey,
        bytes memory dataValue,
        address from,
        bytes32 permissions
    ) internal view virtual {
        if (bytes12(dataKey) == _LSP6KEY_ADDRESSPERMISSIONS_PERMISSIONS_PREFIX) {

            // AddressPermissions:Permissions:<address>
            _verifyCanSetBytes32Permissions(dataKey, from, permissions);

        } else if (
            // AddressPermissions:AllowedCalls:<address>
            bytes12(dataKey) == _LSP6KEY_ADDRESSPERMISSIONS_ALLOWEDCALLS_PREFIX ||
            // AddressPermissions:AllowedERC725YKeys:<address>
            bytes12(dataKey) == _LSP6KEY_ADDRESSPERMISSIONS_ALLOWEDERC725YKEYS_PREFIX
        ) {

            bool isClearingArray = dataValue.length == 0;

            if (!isClearingArray && !LSP2Utils.isCompactBytesArray(dataValue)) {
                if (bytes12(dataKey) == _LSP6KEY_ADDRESSPERMISSIONS_ALLOWEDCALLS_PREFIX) {
                    revert InvalidEncodedAllowedCalls(dataValue);
                } else {
                    revert InvalidEncodedAllowedERC725YKeys(dataValue);
                }
            }

            bytes memory storedAllowedValues = ERC725Y(target).getData(dataKey);

            if (storedAllowedValues.length == 0) {
                _requirePermissions(from, permissions, _PERMISSION_ADDPERMISSIONS);
            } else {
                _requirePermissions(from, permissions, _PERMISSION_CHANGEPERMISSIONS);
            }

        } else {
            /**
             * if bytes6(dataKey) != bytes6(keccak256("AddressPermissions"))
             * this is not a standard permission dataKey according to LSP6
             * so we revert execution
             *
             * @dev to implement custom permissions dataKeys, consider overriding
             * this function and implement specific checks
             *
             *      // AddressPermissions:MyCustomPermissions:<address>
             *      bytes12 CUSTOM_PERMISSION_PREFIX = 0x4b80742de2bf9e659ba40000
             *
             *      if (bytes12(dataKey) == CUSTOM_PERMISSION_PREFIX) {
             *          // custom logic
             *      }
             *      super._verifyCanSetPermissions(...)
             */
            revert NotRecognisedPermissionKey(dataKey);
        }
    }

    /**
     * @dev verify if `_from` has the required permissions to either
     * add or change permissions of another address
     * @param dataKey the dataKey whose value will be updated
     * @param from the address who want to set the dataKeys
     * @param callerPermissions the caller's permission's BitArray
     */
    function _verifyCanSetBytes32Permissions(
        bytes32 dataKey,
        address from,
        bytes32 callerPermissions
    ) internal view {
        if (bytes32(ERC725Y(target).getData(dataKey)) == bytes32(0)) {
            // if there is nothing stored under this data dataKey,
            // we are trying to ADD permissions for a NEW address
            _requirePermissions(from, callerPermissions, _PERMISSION_ADDPERMISSIONS);
        } else {
            // if there are already some permissions stored under this data dataKey,
            // we are trying to CHANGE the permissions of an address
            // (that has already some EXISTING permissions set)
            _requirePermissions(from, callerPermissions, _PERMISSION_CHANGEPERMISSIONS);
        }
    }

    /**
     * @dev verify if `_from` has the required permissions to update the permissions array
     * @param dataKey the dataKey whose dataValue will be updated
     * @param dataValue the updated dataValue for the dataKey
     * @param from the address who want to set the dataKeys
     * @param permissions the permissions
     */
    function _verifyCanSetPermissionsArray(
        bytes32 dataKey,
        bytes memory dataValue,
        address from,
        bytes32 permissions
    ) internal view {
        // dataKey = AddressPermissions[] -> array length
        if (dataKey == _LSP6KEY_ADDRESSPERMISSIONS_ARRAY) {
            uint256 arrayLength = uint256(bytes32(ERC725Y(target).getData(dataKey)));
            uint256 newLength = uint256(bytes32(dataValue));

            if (newLength > arrayLength) {
                _requirePermissions(from, permissions, _PERMISSION_ADDPERMISSIONS);
            } else {
                _requirePermissions(from, permissions, _PERMISSION_CHANGEPERMISSIONS);
            }

            return;
        }

        // dataKey = AddressPermissions[index] -> array index
        bytes memory valueAtIndex = ERC725Y(target).getData(dataKey);

        if (valueAtIndex.length == 0) {
            _requirePermissions(from, permissions, _PERMISSION_ADDPERMISSIONS);
        } else {
            _requirePermissions(from, permissions, _PERMISSION_CHANGEPERMISSIONS);
        }

        if (dataValue.length != 0 && dataValue.length != 20) {
            revert AddressPermissionArrayIndexValueNotAnAddress(dataKey, dataValue);
        }
    }


    /**
     * @dev Verify if `from` has the required permissions to either add or change the address
     * of an LSP0 Extension stored under a specific LSP17Extension data key
     * @param lsp17ExtensionDataKey the dataKey to set with `_LSP17_EXTENSION_PREFIX` as prefix
     * @param from the address who want to set the dataKeys
     * @param permissions the permissions
     */
    function _verifyCanSetLSP17ExtensionKey(
        bytes32 lsp17ExtensionDataKey,
        address from,
        bytes32 permissions
    ) internal view {
            bytes memory dataValue = ERC725Y(target).getData(lsp17ExtensionDataKey);

            if (dataValue.length == 0) {
                _requirePermissions(from, permissions, _PERMISSION_ADDEXTENSIONS);
            } else {
                _requirePermissions(from, permissions, _PERMISSION_CHANGEEXTENSIONS);
            }
        }

    /**
     * @dev Verify if `from` has the required permissions to either add or change the address
     * of a LSP1 Universal Receiver Delegate stored under a specific LSP1 data key
     * @param lsp1DataKey the dataKey to set with `_LSP1_UNIVERSAL_RECEIVER_DELEGATE_PREFIX` as prefix
     * @param from the address who want to set the dataKeys
     * @param permissions the permissions
     */
    function _verifyCanSetUniversalReceiverDelegateKey(
        bytes32 lsp1DataKey,
        address from,
        bytes32 permissions
    ) internal view {
            bytes memory dataValue = ERC725Y(target).getData(lsp1DataKey);

            if (dataValue.length == 0) {
                _requirePermissions(from, permissions, _PERMISSION_ADDUNIVERSALRECEIVERDELEGATE);
            } else {
                _requirePermissions(from, permissions, _PERMISSION_CHANGEUNIVERSALRECEIVERDELEGATE);
            }
        }

    /**
     * @dev Verify if the `inputKey` is present in `allowedERC725KeysCompacted` stored on the `from`'s ERC725Y contract
     */
    function _verifyAllowedERC725YSingleKey(address from, bytes32 inputKey, bytes memory allowedERC725YKeysCompacted) internal pure {
        if (allowedERC725YKeysCompacted.length == 0) revert NoERC725YDataKeysAllowed(from);
        if (!LSP2Utils.isCompactBytesArray(allowedERC725YKeysCompacted)) revert InvalidEncodedAllowedERC725YKeys(allowedERC725YKeysCompacted);
            
        /**
         * pointer will always land on these values:
         *
         * ↓↓
         * 03 a00000
         * 05 fff83a0011
         * 20 aa0000000000000000000000000000000000000000000000000000000000cafe
         * 12 bb000000000000000000000000000000beef
         * 19 cc00000000000000000000000000000000000000000000deed
         * ↑↑
         *
         * the pointer can only land on the length of the following bytes value.
         */
        uint256 pointer;

        /**
         * iterate over each key by saving in the `pointer` variable the index for
         * the length of the following key until the `pointer` reaches an undefined value
         *
         * 0x 03 a00000 03 fff83a 20 aa00...00cafe
         *    ↑↑        ↑↑        ↑↑
         *  first  |  second  |  third
         *  length |  length  |  length
         */
        while (pointer < allowedERC725YKeysCompacted.length) {
            /**
             * save the length of the following allowed key
             * which is saved in `allowedERC725YKeys[pointer]`
             */
            uint256 length = uint256(uint8(bytes1(allowedERC725YKeysCompacted[pointer])));

            /*
             * transform the allowed key situated from `pointer + 1` until `pointer + 1 + length` to a bytes32 value
             * E.g. 0xfff83a -> 0xfff83a0000000000000000000000000000000000000000000000000000000000
             */
            bytes32 allowedKey = bytes32(allowedERC725YKeysCompacted.slice(
                pointer + 1,
                length
            ));

            /**
             * the bitmask discard the last `32 - length` bytes of the input key via ANDing &
             * so to compare only the relevant parts of each ERC725Y keys
             *
             * E.g.:
             *
             * allowed key = 0xa00000
             *
             *      &     compare this part
             *                 vvvvvv
             * checked key = 0xa00000cafecafecafecafecafecafecafe000000000000000000000011223344
             *
             *                                              discard this part
             *                       vvvvvvvvvvvvvvvvvvvvvvvvvvvvvvvvvvvvvvvvvvvvvvvvvvvvvvvvvv
             *        mask = 0xffffff0000000000000000000000000000000000000000000000000000000000
             */
            bytes32 mask = bytes32(
                0xffffffffffffffffffffffffffffffffffffffffffffffffffffffffffffffff
            ) << (8 * (32 - length));

            if (allowedKey == (inputKey & mask)) {
                // voila you found the key ;)
                return;
            } else {
                // move the pointer to the index of the next key
                pointer += length + 1;
            }
        }

        revert NotAllowedERC725YKey(from, inputKey);
    }

    /**
     * @dev verify if `from` is allowed to change the `inputKey`
     * @param from the address who want to set the dataKeys
     * @param inputKeys the dataKey that is verified
     */
    function _verifyAllowedERC725YKeys(address from, bytes32[] memory inputKeys, bytes memory allowedERC725YKeysCompacted) internal pure {
        if (allowedERC725YKeysCompacted.length == 0) revert NoERC725YDataKeysAllowed(from);
        if (!LSP2Utils.isCompactBytesArray(allowedERC725YKeysCompacted)) revert InvalidEncodedAllowedERC725YKeys(allowedERC725YKeysCompacted);

        uint256 allowedKeysFound;

        /**
         * pointer will always land on these values:
         *
         * ↓↓
         * 03 a00000
         * 05 fff83a0011
         * 20 aa0000000000000000000000000000000000000000000000000000000000cafe
         * 12 bb000000000000000000000000000000beef
         * 19 cc00000000000000000000000000000000000000000000deed
         * ↑↑
         *
         * the pointer can only land on the length of the following bytes value.
         */
        uint256 pointer;

        /**
         * iterate over each key by saving in the `pointer` variable the index for
         * the length of the following key until the `pointer` reaches an undefined value
         *
         * 0x 03 a00000 03 fff83a 20 aa00...00cafe
         *    ↑↑        ↑↑        ↑↑
         *  first  |  second  |  third
         *  length |  length  |  length
         */
        while (allowedKeysFound < inputKeys.length && pointer < allowedERC725YKeysCompacted.length) {
            /**
             * save the length of the following allowed key
             * which is saved in `allowedERC725YKeys[pointer]`
             */
            uint256 length = uint256(uint8(bytes1(allowedERC725YKeysCompacted[pointer])));

            /*
             * transform the allowed key situated from `pointer + 1` until `pointer + 1 + length` to a bytes32 value
             * E.g. 0xfff83a -> 0xfff83a0000000000000000000000000000000000000000000000000000000000
             */
            bytes32 allowedKey = bytes32(allowedERC725YKeysCompacted.slice(
                pointer + 1,
                length
            ));

            /**
             * the bitmask discard the last `32 - length` bytes of the input key via ANDing &
             * so to compare only the relevant parts of each ERC725Y keys
             *
             * E.g.:
             *
             * allowed key = 0xa00000
             *
             *      &     compare this part
             *                 vvvvvv
             * checked key = 0xa00000cafecafecafecafecafecafecafe000000000000000000000011223344
             *
             *                                              discard this part
             *                       vvvvvvvvvvvvvvvvvvvvvvvvvvvvvvvvvvvvvvvvvvvvvvvvvvvvvvvvvv
             *        mask = 0xffffff0000000000000000000000000000000000000000000000000000000000
             */
            bytes32 mask = bytes32(
                0xffffffffffffffffffffffffffffffffffffffffffffffffffffffffffffffff
            ) << (8 * (32 - length));

            /**
             * Iterate over the `inputKeys`
             * If the key is allowed, nullify it and increment `allowedKeysFound`,
             * If the key is not allowed, continue searching
             */
            for (uint256 i = 0; i < inputKeys.length; i++) {
                if (inputKeys[i] == bytes32(0)) continue;

                if (allowedKey == (inputKeys[i] & mask)) {
                    inputKeys[i] = bytes32(0);
                    allowedKeysFound ++;
                }
            }

            /**
             * Check wether all the `inputKeys` were found and return
             * Otherwise move to the next AllowedERC725YKey
             */
            if (allowedKeysFound == inputKeys.length) {
                // voila you found the keys ;)
                return;
            } else {
                // move the pointer to the index of the next key
                pointer += length + 1;
            }
        }

        /**
         * Iterate over the `inputKeys` in order to find first not allowed ERC725Y key and revert
         */
        for (uint256 i = 0; i < inputKeys.length; i++) {
            if (inputKeys[i] != bytes32(0)) revert NotAllowedERC725YKey(from, inputKeys[i]);
        }
    }

    /**
     * @dev verify if `from` has the required permissions to make an external call
     * via the linked target
     * @param from the address who want to run the execute function on the ERC725Account
     * @param permissions the permissions of the caller
     * @param payload the ABI encoded payload `target.execute(...)`
     */
    function _verifyCanExecute(
        address from,
        bytes32 permissions,
        bytes calldata payload
    ) internal view {
        uint256 operationType = uint256(bytes32(payload[4:36]));
        require(operationType < 5, "LSP6KeyManager: invalid operation type");

        require(
            operationType != OPERATION_4_DELEGATECALL,
            "LSP6KeyManager: operation DELEGATECALL is currently disallowed"
        );

        uint256 value = uint256(bytes32(payload[68:100]));

        // prettier-ignore
        bool isContractCreation = operationType == OPERATION_1_CREATE || operationType == OPERATION_2_CREATE2;
        bool isCallDataPresent = payload.length > 164;

        // SUPER operation only applies to contract call, not contract creation
        bool hasSuperOperation = isContractCreation
            ? false
            : permissions.hasPermission(_extractSuperPermissionFromOperation(operationType));

        if (isCallDataPresent && !hasSuperOperation) {
            _requirePermissions(from, permissions, _extractPermissionFromOperation(operationType));
        }

        bool hasSuperTransferValue = permissions.hasPermission(_PERMISSION_SUPER_TRANSFERVALUE);

        if (value != 0 && !hasSuperTransferValue) {
            _requirePermissions(from, permissions, _PERMISSION_TRANSFERVALUE);
        }

        // Skip on contract creation (CREATE or CREATE2)
        if (isContractCreation) return;

        // Skip if caller has SUPER permissions for operations
        if (hasSuperOperation && isCallDataPresent && value == 0) return;

        // Skip if caller has SUPER permission for value transfers
        if (hasSuperTransferValue && !isCallDataPresent && value != 0) return;

        // Skip if both SUPER permissions are present
        if (hasSuperOperation && hasSuperTransferValue) return;

        _verifyAllowedCall(from, payload);

    }

    function _verifyAllowedCall(address from, bytes calldata payload) internal view {
        // CHECK for ALLOWED CALLS
        address to = address(bytes20(payload[48:68]));

        bool containsFunctionCall = payload.length >= 168;
        bytes4 selector;
        if (containsFunctionCall) selector = bytes4(payload[164:168]);

        bytes memory allowedCalls = ERC725Y(target).getAllowedCallsFor(from);
        uint256 allowedCallsLength = allowedCalls.length;

        if (allowedCallsLength == 0 || !LSP2Utils.isCompactBytesArray(allowedCalls)) {
            revert NoCallsAllowed(from);
        }

        bool isAllowedStandard;
        bool isAllowedAddress;
        bool isAllowedFunction;

        for (uint256 ii = 0; ii < allowedCallsLength; ii += 29) {

            bytes memory chunk = BytesLib.slice(allowedCalls, ii + 1, 28);

            if (bytes28(chunk) == 0xffffffffffffffffffffffffffffffffffffffffffffffffffffffff) {
                revert InvalidWhitelistedCall(from);
            }

            bytes4 allowedStandard = bytes4(chunk);
            address allowedAddress = address(bytes20(bytes28(chunk) << 32));
            bytes4 allowedFunction = bytes4(bytes28(chunk) << 192);

            isAllowedStandard = allowedStandard == 0xffffffff || to.supportsERC165Interface(allowedStandard);
            isAllowedAddress = allowedAddress == 0xFFfFfFffFFfffFFfFFfFFFFFffFFFffffFfFFFfF || to == allowedAddress;
            isAllowedFunction = allowedFunction == 0xffffffff || containsFunctionCall && (selector == allowedFunction);

            if (isAllowedStandard && isAllowedAddress && isAllowedFunction) return;
        }

        revert NotAllowedCall(from, to, selector);
    }

    /**
     * @dev extract the required permission + a descriptive string, based on the `_operationType`
     * being run via ERC725Account.execute(...)
     * @param operationType 0 = CALL, 1 = CREATE, 2 = CREATE2, etc... See ERC725X docs for more infos.
     * @return permissionsRequired (bytes32) the permission associated with the `_operationType`
     */
    function _extractPermissionFromOperation(uint256 operationType)
        internal
        pure
        returns (bytes32 permissionsRequired)
    {
        if (operationType == OPERATION_0_CALL) return _PERMISSION_CALL;
        else if (operationType == OPERATION_1_CREATE) return _PERMISSION_DEPLOY;
        else if (operationType == OPERATION_2_CREATE2) return _PERMISSION_DEPLOY;
        else if (operationType == OPERATION_3_STATICCALL) return _PERMISSION_STATICCALL;
        else if (operationType == OPERATION_4_DELEGATECALL) return _PERMISSION_DELEGATECALL;
    }

    /**
     * @dev returns the `superPermission` needed for a specific `operationType` of the `execute(..)`
     */
    function _extractSuperPermissionFromOperation(uint256 operationType)
        internal
        pure
        returns (bytes32 superPermission)
    {
        if (operationType == OPERATION_0_CALL) return _PERMISSION_SUPER_CALL;
        else if (operationType == OPERATION_3_STATICCALL) return _PERMISSION_SUPER_STATICCALL;
        else if (operationType == OPERATION_4_DELEGATECALL) return _PERMISSION_SUPER_DELEGATECALL;
    }



    /**
     * @dev return the number of zero bytes (0x00) appended at the end of `dataKey`.
     * e.g: for `dataKey` = 0xffffffffffffffff000000000000000000000000000000000000000000000000
     *      the function will return 24
     * @return the number of trailing zero bytes
     */
    function _countTrailingZeroBytes(bytes32 dataKey) internal pure returns (uint256) {
        uint256 nByte = 32;

        // CHECK each bytes of the data key, starting from the end (right to left)
        // skip each empty bytes `0x00` until we find the first non-empty byte
        while (nByte > 0 && dataKey[nByte - 1] == 0x00) nByte--;

        return 32 - nByte;
    }

    /**
     * @dev revert if `from`'s `addressPermissions` doesn't contain `permissionsRequired`
     * @param from the caller address
     * @param addressPermissions the caller's permissions BitArray
     * @param permissionRequired the required permission
     */
    function _requirePermissions(
        address from,
        bytes32 addressPermissions,
        bytes32 permissionRequired
    ) internal pure {
        if (!addressPermissions.hasPermission(permissionRequired)) {
            string memory permissionErrorString = _getPermissionName(permissionRequired);
            revert NotAuthorised(from, permissionErrorString);
        }
    }

    /**
     * @dev returns the name of the permission as a string
     */
    function _getPermissionName(bytes32 permission)
        internal
        pure
        returns (string memory errorMessage)
    {
        if (permission == _PERMISSION_CHANGEOWNER) return "TRANSFEROWNERSHIP";
        if (permission == _PERMISSION_CHANGEPERMISSIONS) return "CHANGEPERMISSIONS";
        if (permission == _PERMISSION_ADDPERMISSIONS) return "ADDPERMISSIONS";
        if (permission == _PERMISSION_ADDEXTENSIONS) return "ADDEXTENSIONS";
        if (permission == _PERMISSION_CHANGEEXTENSIONS) return "CHANGEEXTENSIONS";
        if (permission == _PERMISSION_ADDUNIVERSALRECEIVERDELEGATE) return "ADDUNIVERSALRECEIVERDELEGATE";
        if (permission == _PERMISSION_CHANGEUNIVERSALRECEIVERDELEGATE) return "CHANGEUNIVERSALRECEIVERDELEGATE";
        if (permission == _PERMISSION_REENTRANCY) return "REENTRANCY";
        if (permission == _PERMISSION_SETDATA) return "SETDATA";
        if (permission == _PERMISSION_CALL) return "CALL";
        if (permission == _PERMISSION_STATICCALL) return "STATICCALL";
        if (permission == _PERMISSION_DELEGATECALL) return "DELEGATECALL";
        if (permission == _PERMISSION_DEPLOY) return "DEPLOY";
        if (permission == _PERMISSION_TRANSFERVALUE) return "TRANSFERVALUE";
        if (permission == _PERMISSION_SIGN) return "SIGN";
    }

    /**
     * @dev Initialise _reentrancyStatus to _NOT_ENTERED.
     */
    function _setupLSP6ReentrancyGuard() internal {
        _reentrancyStatus = _NOT_ENTERED;
    }

    /**
     * @dev Update the status from `_NON_ENTERED` to `_ENTERED` and checks if
     * the status is `_ENTERED` in order to revert the call unless the caller has the REENTRANCY permission
     * Used in the beginning of the `nonReentrant` modifier, before the method execution starts
     */
    function _nonReentrantBefore(address from) private {
        if (_reentrancyStatus == _ENTERED) {
            // CHECK the caller has REENTRANCY permission
            bytes32 callerPermissions = ERC725Y(target).getPermissionsFor(from);
            _requirePermissions(from, callerPermissions, _PERMISSION_REENTRANCY);
        }

        _reentrancyStatus = _ENTERED;
    }

    /**
     * @dev Resets the status to `_NOT_ENTERED`
     * Used in the end of the `nonReentrant` modifier after the method execution is terminated
     */
    function _nonReentrantAfter() private {
        // By storing the original value once again, a refund is triggered (see
        // https://eips.ethereum.org/EIPS/eip-2200)
        _reentrancyStatus = _NOT_ENTERED;
    }


}<|MERGE_RESOLUTION|>--- conflicted
+++ resolved
@@ -118,16 +118,6 @@
      * @inheritdoc ILSP6KeyManager
      */
     function execute(bytes calldata payload) public payable returns (bytes memory) {
-<<<<<<< HEAD
-        _nonReentrantBefore(msg.sender);
-
-        _verifyPermissions(msg.sender, payload);
-        bytes memory result = _executePayload(payload);
-
-        _nonReentrantAfter();
-
-        return result;
-=======
         return _execute(msg.value, payload);
     }
 
@@ -155,7 +145,6 @@
         }
 
         return results;
->>>>>>> bde715af
     }
 
     /**
@@ -201,8 +190,11 @@
     }
 
     function _execute(uint256 msgValue, bytes calldata payload) internal returns (bytes memory) {
+        _nonReentrantBefore(signer);
         _verifyPermissions(msg.sender, payload);
-        return _executePayload(msgValue, payload);
+        bytes memory result = _executePayload(msgValue, payload);
+        _nonReentrantAfter();
+        return result;
     }
 
     function _executeRelayCall(
@@ -232,15 +224,11 @@
 
         _verifyPermissions(signer, payload);
 
-<<<<<<< HEAD
         bytes memory result = _executePayload(payload);
 
         _nonReentrantAfter();
 
         return result;
-=======
-        return _executePayload(msgValue, payload);
->>>>>>> bde715af
     }
 
 
