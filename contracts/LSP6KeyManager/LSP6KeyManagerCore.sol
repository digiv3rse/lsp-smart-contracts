--- conflicted
+++ resolved
@@ -89,11 +89,6 @@
     // https://github.com/OpenZeppelin/openzeppelin-contracts/blob/release-v4.8/contracts/security/ReentrancyGuard.sol
     bool internal _reentrancyStatus;
 
-<<<<<<< HEAD
-=======
-    mapping(address => mapping(uint256 => uint256)) internal _nonceStore;
-
->>>>>>> 2a6cfbba
     /**
      * @inheritdoc ILSP6KeyManager
      */
@@ -116,11 +111,7 @@
     }
 
     /**
-<<<<<<< HEAD
      * @inheritdoc ILSP25
-=======
-     * @inheritdoc ILSP6KeyManager
->>>>>>> 2a6cfbba
      *
      * @custom:info A signer can choose its channel number arbitrarily. Channel ID = 0 can be used for sequential nonces (transactions
      * that are order dependant), any other channel ID for out-of-order execution (= execution in parallel).
@@ -216,20 +207,13 @@
     }
 
     /**
-<<<<<<< HEAD
      * @inheritdoc ILSP25
-     *
-     * @custom:events {VerifiedCall} event when the permissions related to `payload` have been verified successfully.
-     *
-=======
-     * @inheritdoc ILSP6KeyManager
      *
      * @custom:events {VerifiedCall} event when the permissions related to `payload` have been verified successfully.
      *
      * @custom:hint You can use `validityTimestamps == 0` to define an `executeRelayCall` transaction that is indefinitely valid,
      * meaning that does not require to start from a specific date/time, or that has an expiration date/time/
      *
->>>>>>> 2a6cfbba
      * @custom:hint If you are looking to learn how to sign and execute relay transactions via the Key Manager,
      * see our Javascript step by step guide [_"Execute Relay Transactions"_](../../guides/key-manager/execute-relay-transactions.md).
      * See the LSP6 Standard page for more details on how to
@@ -252,11 +236,7 @@
     }
 
     /**
-<<<<<<< HEAD
      * @inheritdoc ILSP25
-=======
-     * @inheritdoc ILSP6KeyManager
->>>>>>> 2a6cfbba
      *
      * @custom:requirements
      * - the length of `signatures`, `nonces`, `validityTimestamps`, `values` and `payloads` MUST be the same.
