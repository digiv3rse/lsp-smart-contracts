--- conflicted
+++ resolved
@@ -291,25 +291,12 @@
 
         } else if (bytes12(key) == _LSP6KEY_ADDRESSPERMISSIONS_ALLOWEDADDRESSES_PREFIX) {
 
-<<<<<<< HEAD
             bool isClearingArray = value.length == 0;
 
-            if (!isClearingArray) {
-                // AddressPermissions:AllowedAddresses:<address>
-                require(
-                    LSP2Utils.isEncodedArrayOfAddresses(value),
-                    "LSP6KeyManager: invalid ABI encoded array of addresses"
-                );
-            }
-
-            
-=======
             // AddressPermissions:AllowedAddresses:<address>
-            if (!LSP2Utils.isEncodedArrayOfAddresses(value)) {
+            if (!isClearingArray && !LSP2Utils.isEncodedArrayOfAddresses(value)) {
                 revert InvalidABIEncodedArray(value, "address");
             }
-            // "LSP6KeyManager: invalid ABI encoded array of addresses"
->>>>>>> 2fde205a
 
             bytes memory storedAllowedAddresses = ERC725Y(target).getData(key);
 
@@ -329,24 +316,11 @@
         ) {
             bool isClearingArray = value.length == 0;
 
-            if (!isClearingArray) {
-                // AddressPermissions:AllowedFunctions:<address>
-                // AddressPermissions:AllowedStandards:<address>
-                require(
-                    LSP2Utils.isBytes4EncodedArray(value),
-                    "LSP6KeyManager: invalid ABI encoded array of bytes4"
-                );
-            }
-
-<<<<<<< HEAD
-=======
             // AddressPermissions:AllowedFunctions:<address>
             // AddressPermissions:AllowedStandards:<address>
-            if (!LSP2Utils.isBytes4EncodedArray(value)) {
+            if (!isClearingArray && !LSP2Utils.isBytes4EncodedArray(value)) {
                 revert InvalidABIEncodedArray(value, "bytes4");
             }
-            // "LSP6KeyManager: invalid ABI encoded array of bytes4"
->>>>>>> 2fde205a
 
             bytes memory storedAllowedBytes4 = ERC725Y(target).getData(key);
 
@@ -362,24 +336,12 @@
 
         } else if (bytes12(key) == _LSP6KEY_ADDRESSPERMISSIONS_ALLOWEDERC725YKEYS_PREFIX) {
 
-<<<<<<< HEAD
             bool isClearingArray = value.length == 0;
 
-            if (!isClearingArray) {
-                // AddressPermissions:AllowedERC725YKeys:<address>
-                require(
-                    LSP2Utils.isEncodedArray(value),
-                    "LSP6KeyManager: invalid ABI encoded array of bytes32"
-                );
-            }
-
-=======
             // AddressPermissions:AllowedERC725YKeys:<address>
-            if (!LSP2Utils.isEncodedArray(value)) {
+            if (!isClearingArray && !LSP2Utils.isEncodedArray(value)) {
                 revert InvalidABIEncodedArray(value, "bytes32");
             }
-            // "LSP6KeyManager: invalid ABI encoded array of bytes32"
->>>>>>> 2fde205a
 
             bytes memory storedAllowedERC725YKeys = ERC725Y(target).getData(key);
 
