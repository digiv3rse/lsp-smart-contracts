// SPDX-License-Identifier: Apache-2.0
pragma solidity ^0.8.5;

// interfaces
import {IERC1271} from "@openzeppelin/contracts/interfaces/IERC1271.sol";
import {IERC725X} from "@erc725/smart-contracts/contracts/interfaces/IERC725X.sol";
import {ILSP6KeyManager} from "./ILSP6KeyManager.sol";

// modules
import {OwnableUnset} from "@erc725/smart-contracts/contracts/custom/OwnableUnset.sol";
import {LSP14Ownable2Step} from "../LSP14Ownable2Step/LSP14Ownable2Step.sol";
import {ERC725Y} from "@erc725/smart-contracts/contracts/ERC725Y.sol";
import {ERC165} from "@openzeppelin/contracts/utils/introspection/ERC165.sol";

// libraries
import {GasLib} from "../Utils/GasLib.sol";
import {BytesLib} from "solidity-bytes-utils/contracts/BytesLib.sol";
import {ECDSA} from "@openzeppelin/contracts/utils/cryptography/ECDSA.sol";
import {Address} from "@openzeppelin/contracts/utils/Address.sol";
import {ERC165Checker} from "../Custom/ERC165Checker.sol";
import {LSP2Utils} from "../LSP2ERC725YJSONSchema/LSP2Utils.sol";
import {LSP6Utils} from "./LSP6Utils.sol";
import {EIP191Signer} from "../Custom/EIP191Signer.sol";

// errors
import "./LSP6Errors.sol";

// constants
import {
    // ERC725X
    OPERATION_0_CALL,
    OPERATION_1_CREATE,
    OPERATION_2_CREATE2,
    OPERATION_3_STATICCALL,
    OPERATION_4_DELEGATECALL,
    // ERC725Y
    SETDATA_SELECTOR,
    SETDATA_ARRAY_SELECTOR,
    EXECUTE_SELECTOR
} from "@erc725/smart-contracts/contracts/constants.sol";
import {
    _INTERFACEID_ERC1271,
    _ERC1271_MAGICVALUE,
    _ERC1271_FAILVALUE
} from "../LSP0ERC725Account/LSP0Constants.sol";

import {
    _LSP1_UNIVERSAL_RECEIVER_DELEGATE_PREFIX,
    _LSP1_UNIVERSAL_RECEIVER_DELEGATE_KEY
} from "../LSP1UniversalReceiver/LSP1Constants.sol";

import "./LSP6Constants.sol";

import "./LSP6ReentrancyGuard.sol";

/**
 * @title Core implementation of a contract acting as a controller of an ERC725 Account, using permissions stored in the ERC725Y storage
 * @author Fabian Vogelsteller <frozeman>, Jean Cavallera (CJ42), Yamen Merhi (YamenMerhi)
 * @dev all the permissions can be set on the ERC725 Account using `setData(...)` with the keys constants below
 */
abstract contract LSP6KeyManagerCore is ERC165, ILSP6KeyManager, LSP6ReentrancyGuard {
    using LSP2Utils for *;
    using LSP6Utils for *;
    using Address for address;
    using ECDSA for bytes32;
    using ERC165Checker for address;
    using EIP191Signer for address;
    using BytesLib for bytes;

    address public target;
    mapping(address => mapping(uint256 => uint256)) internal _nonceStore;

    /**
     * @dev See {IERC165-supportsInterface}.
     */
    function supportsInterface(bytes4 interfaceId) public view virtual override returns (bool) {
        return
            interfaceId == _INTERFACEID_LSP6 ||
            interfaceId == _INTERFACEID_ERC1271 ||
            super.supportsInterface(interfaceId);
    }

    /**
     * @inheritdoc ILSP6KeyManager
     */
    function getNonce(address from, uint128 channelId) public view returns (uint256) {
        uint256 nonceInChannel = _nonceStore[from][channelId];
        return (uint256(channelId) << 128) | nonceInChannel;
    }

    /**
     * @inheritdoc IERC1271
     */
    function isValidSignature(bytes32 dataHash, bytes memory signature)
        public
        view
        returns (bytes4 magicValue)
    {
        address recoveredAddress = dataHash.recover(signature);

        return (
            ERC725Y(target).getPermissionsFor(recoveredAddress).hasPermission(_PERMISSION_SIGN)
                ? _ERC1271_MAGICVALUE
                : _ERC1271_FAILVALUE
        );
    }

    /**
     * @inheritdoc ILSP6KeyManager
     */
    function execute(bytes calldata payload) public payable nonReentrant(target) returns (bytes memory) {
        _verifyPermissions(msg.sender, payload);

        return _executePayload(payload);
    }

    /**
     * @inheritdoc ILSP6KeyManager
     */
    function executeRelayCall(
        bytes memory signature,
        uint256 nonce,
        bytes calldata payload
<<<<<<< HEAD
    ) public payable nonReentrant(target) returns (bytes memory) {
        bytes memory blob = abi.encodePacked(
=======
    ) public payable returns (bytes memory) {
        bytes memory encodedMessage = abi.encodePacked(
            LSP6_VERSION,
>>>>>>> 99a439f0
            block.chainid,
            nonce,
            msg.value,
            payload
        );

        address signer = address(this).toDataWithIntendedValidator(encodedMessage).recover(signature);

        if (!_isValidNonce(signer, nonce)) {
            revert InvalidRelayNonce(signer, nonce, signature);
        }

        // increase nonce after successful verification
        _nonceStore[signer][nonce >> 128]++;

        _verifyPermissions(signer, payload);

        return _executePayload(payload);
    }


     /**
      * @notice execute the received payload (obtained via `execute(...)` and `executeRelayCall(...)`)
      *
      * @param payload the payload to execute
      * @return bytes the result from calling the target with `_payload`
      */
     function _executePayload(bytes calldata payload) internal returns (bytes memory) {

        emit Executed(msg.value, bytes4(payload));

        // solhint-disable avoid-low-level-calls
        (bool success, bytes memory returnData) = target.call{value: msg.value, gas: gasleft()}(
            payload
        );
        bytes memory result = Address.verifyCallResult(
            success,
            returnData,
            "LSP6: Unknown Error occured when calling the linked target contract"
        );

        return result.length != 0 ? abi.decode(result, (bytes)) : result;

     }

    /**
     * @notice verify the nonce `_idx` for `_from` (obtained via `getNonce(...)`)
     * @dev "idx" is a 256bits (unsigned) integer, where:
     *          - the 128 leftmost bits = channelId
     *      and - the 128 rightmost bits = nonce within the channel
     * @param from caller address
     * @param idx (channel id + nonce within the channel)
     */
    function _isValidNonce(address from, uint256 idx) internal view returns (bool) {
        // idx % (1 << 128) = nonce
        // (idx >> 128) = channel
        // equivalent to: return (nonce == _nonceStore[_from][channel]
        return (idx % (1 << 128)) == (_nonceStore[from][idx >> 128]);
    }

    /**
     * @dev verify the permissions of the _from address that want to interact with the `target`
     * @param from the address making the request
     * @param payload the payload that will be run on `target`
     */
    function _verifyPermissions(address from, bytes calldata payload) internal view {
        bytes4 erc725Function = bytes4(payload);

        // get the permissions of the caller
        bytes32 permissions = ERC725Y(target).getPermissionsFor(from);

        if (permissions == bytes32(0)) revert NoPermissionsSet(from);

        if (erc725Function == SETDATA_SELECTOR) {
            (bytes32 inputKey, bytes memory inputValue) = abi.decode(payload[4:], (bytes32, bytes));

            // We don't allow the datakey: "0x0000000000000000000000000000000000000000000000000000000000000000" to be set
            if (inputKey == bytes32(0)) revert ZeroDataKeyNotAllowed();

            if (bytes16(inputKey) == _LSP6KEY_ADDRESSPERMISSIONS_ARRAY_PREFIX) {
                // CHECK if key = AddressPermissions[] or AddressPermissions[index]
                _verifyCanSetPermissionsArray(inputKey, inputValue, from, permissions);

            } else if (bytes6(inputKey) == _LSP6KEY_ADDRESSPERMISSIONS_PREFIX) {
                // CHECK for permission keys
                _verifyCanSetPermissions(inputKey, inputValue, from, permissions);

            } else if(
                inputKey == _LSP1_UNIVERSAL_RECEIVER_DELEGATE_KEY ||
                bytes12(inputKey) == _LSP1_UNIVERSAL_RECEIVER_DELEGATE_PREFIX
            ) {
                // CHECK for Universal Receiver Delegate key
                _verifyCanSetUniversalReceiverDelegateKey(inputKey, from, permissions);
                
            } else {    
                _verifyCanSetData(from, permissions, inputKey);
            }
        } else if (erc725Function == SETDATA_ARRAY_SELECTOR) {
            (bytes32[] memory inputKeys, bytes[] memory inputValues) = abi.decode(
                payload[4:],
                (bytes32[], bytes[])
            );

            bool isSettingERC725YKeys = false;

            // loop through each ERC725Y data keys
            for (uint256 ii = 0; ii < inputKeys.length; ii = GasLib.uncheckedIncrement(ii)) {
                bytes32 key = inputKeys[ii];
                bytes memory value = inputValues[ii];

                // We don't allow the datakey: "0x0000000000000000000000000000000000000000000000000000000000000000" to be set
                if (key == bytes32(0)) revert ZeroDataKeyNotAllowed();

                if (bytes16(key) == _LSP6KEY_ADDRESSPERMISSIONS_ARRAY_PREFIX) {
                    // CHECK if key = AddressPermissions[] or AddressPermissions[index]
                    _verifyCanSetPermissionsArray(key, value, from, permissions);

                    // "nullify" permission keys to not check them against allowed ERC725Y keys
                    inputKeys[ii] = bytes32(0);

                } else if (bytes6(key) == _LSP6KEY_ADDRESSPERMISSIONS_PREFIX) {
                    // CHECK for permissions keys
                    _verifyCanSetPermissions(key, value, from, permissions);

                    // "nullify" permission keys to not check them against allowed ERC725Y keys
                    inputKeys[ii] = bytes32(0);

                } else if(
                    key == _LSP1_UNIVERSAL_RECEIVER_DELEGATE_KEY ||
                    bytes12(key) == _LSP1_UNIVERSAL_RECEIVER_DELEGATE_PREFIX 
                ) {
                    // CHECK for Universal Receiver Delegate keys
                    _verifyCanSetUniversalReceiverDelegateKey(key, from, permissions);

                    // "nullify" URD keys to not check them against allowed ERC725Y keys
                    inputKeys[ii] = bytes32(0);
                } else {
                    // if the key is any other bytes32 key
                    isSettingERC725YKeys = true;
                }
            }

            if (isSettingERC725YKeys) {
                _verifyCanSetData(from, permissions, inputKeys);
            }
        } else if (erc725Function == EXECUTE_SELECTOR) {
            _verifyCanExecute(from, permissions, payload);
        } else if (
            erc725Function == OwnableUnset.transferOwnership.selector ||
            erc725Function == LSP14Ownable2Step.acceptOwnership.selector
        ) {
            _requirePermissions(from, permissions, _PERMISSION_CHANGEOWNER);
        } else {
            revert InvalidERC725Function(erc725Function);
        }
    }

    /**
     * @dev verify if `_from` has the required permissions to set some dataKeys on the linked target
     * @param from the address who want to set the dataKeys
     * @param permissions the permissions
     * @param inputKey the dataKey being set
     */
    function _verifyCanSetData(
        address from,
        bytes32 permissions,
        bytes32 inputKey
    ) internal view {
        // Skip if caller has SUPER permissions
        if (permissions.hasPermission(_PERMISSION_SUPER_SETDATA)) return;

        _requirePermissions(from, permissions, _PERMISSION_SETDATA);

        bytes memory allowedERC725YKeysCompacted = ERC725Y(target).getAllowedERC725YKeysFor(from);
        _verifyAllowedERC725YSingleKey(from, inputKey, allowedERC725YKeysCompacted);
    }

    /**
     * @dev verify if `_from` has the required permissions to set some dataKeys
     * on the linked target
     * @param from the address who want to set the dataKeys
     * @param permissions the permissions
     * @param inputKeys the dataKeys being set
     * containing a list of key-value pairs
     */
    function _verifyCanSetData(
        address from,
        bytes32 permissions,
        bytes32[] memory inputKeys
    ) internal view {
        // Skip if caller has SUPER permissions
        if (permissions.hasPermission(_PERMISSION_SUPER_SETDATA)) return;

        _requirePermissions(from, permissions, _PERMISSION_SETDATA);

        bytes memory allowedERC725YKeysCompacted = ERC725Y(target).getAllowedERC725YKeysFor(from);
        _verifyAllowedERC725YKeys(from, inputKeys, allowedERC725YKeysCompacted);
    }

    /**
     * @dev verify if `_from` is authorised to set some permissions for an address on the linked target
     * @param dataKey the dataKey whose dataValue will be updated
     * @param dataValue the updated dataValue for the dataKey
     * @param from the address who want to set the dataKeys
     * @param permissions the permissions of 'from' for checking if authorised to set permissions related dataKeys.
     */
    function _verifyCanSetPermissions(
        bytes32 dataKey,
        bytes memory dataValue,
        address from,
        bytes32 permissions
    ) internal view virtual {
        if (bytes12(dataKey) == _LSP6KEY_ADDRESSPERMISSIONS_PERMISSIONS_PREFIX) {

            // AddressPermissions:Permissions:<address>
            _verifyCanSetBytes32Permissions(dataKey, from, permissions);

        } else if (
            // AddressPermissions:AllowedCalls:<address>
            bytes12(dataKey) == _LSP6KEY_ADDRESSPERMISSIONS_ALLOWEDCALLS_PREFIX ||
            // AddressPermissions:AllowedERC725YKeys:<address>
            bytes12(dataKey) == _LSP6KEY_ADDRESSPERMISSIONS_ALLOWEDERC725YKEYS_PREFIX
        ) {

            bool isClearingArray = dataValue.length == 0;

            if (!isClearingArray && !LSP2Utils.isCompactBytesArray(dataValue)) {
                if (bytes12(dataKey) == _LSP6KEY_ADDRESSPERMISSIONS_ALLOWEDCALLS_PREFIX) {
                    revert InvalidEncodedAllowedCalls(dataValue);
                } else {
                    revert InvalidEncodedAllowedERC725YKeys(dataValue);
                }
            }

            bytes memory storedAllowedValues = ERC725Y(target).getData(dataKey);

            if (storedAllowedValues.length == 0) {
                _requirePermissions(from, permissions, _PERMISSION_ADDPERMISSIONS);
            } else {
                _requirePermissions(from, permissions, _PERMISSION_CHANGEPERMISSIONS);
            }

        } else {
            /**
             * if bytes6(dataKey) != bytes6(keccak256("AddressPermissions"))
             * this is not a standard permission dataKey according to LSP6
             * so we revert execution
             *
<<<<<<< HEAD
             * @dev to implement custom permissions keys, consider overriding
=======
             * @dev to implement custom permissions dataKeys, consider overriding
>>>>>>> 99a439f0
             * this function and implement specific checks
             *
             *      // AddressPermissions:MyCustomPermissions:<address>
             *      bytes12 CUSTOM_PERMISSION_PREFIX = 0x4b80742de2bf9e659ba40000
             *
             *      if (bytes12(dataKey) == CUSTOM_PERMISSION_PREFIX) {
             *          // custom logic
             *      }
             *      super._verifyCanSetPermissions(...)
             */
            revert NotRecognisedPermissionKey(dataKey);
        }
    }

    /**
     * @dev verify if `_from` has the required permissions to either
     * add or change permissions of another address
     * @param dataKey the dataKey whose value will be updated
     * @param from the address who want to set the dataKeys
     * @param callerPermissions the caller's permission's BitArray
     */
    function _verifyCanSetBytes32Permissions(
        bytes32 dataKey,
        address from,
        bytes32 callerPermissions
    ) internal view {
        if (bytes32(ERC725Y(target).getData(dataKey)) == bytes32(0)) {
            // if there is nothing stored under this data dataKey,
            // we are trying to ADD permissions for a NEW address
            _requirePermissions(from, callerPermissions, _PERMISSION_ADDPERMISSIONS);
        } else {
            // if there are already some permissions stored under this data dataKey,
            // we are trying to CHANGE the permissions of an address
            // (that has already some EXISTING permissions set)
            _requirePermissions(from, callerPermissions, _PERMISSION_CHANGEPERMISSIONS);
        }
    }

    /**
     * @dev verify if `_from` has the required permissions to update the permissions array
     * @param dataKey the dataKey whose dataValue will be updated
     * @param dataValue the updated dataValue for the dataKey
     * @param from the address who want to set the dataKeys
     * @param permissions the permissions
     */
    function _verifyCanSetPermissionsArray(
        bytes32 dataKey,
        bytes memory dataValue,
        address from,
        bytes32 permissions
    ) internal view {
        // dataKey = AddressPermissions[] -> array length
        if (dataKey == _LSP6KEY_ADDRESSPERMISSIONS_ARRAY) {
            uint256 arrayLength = uint256(bytes32(ERC725Y(target).getData(dataKey)));
            uint256 newLength = uint256(bytes32(dataValue));

            if (newLength > arrayLength) {
                _requirePermissions(from, permissions, _PERMISSION_ADDPERMISSIONS);
            } else {
                _requirePermissions(from, permissions, _PERMISSION_CHANGEPERMISSIONS);
            }

            return;
        }

<<<<<<< HEAD
        // key = AddressPermissions[index] -> array index
        bytes memory valueAtIndex = ERC725Y(target).getData(key);
=======
        // dataKey = AddressPermissions[index] -> array index
        bytes memory valueAtIndex = ERC725Y(target).getData(dataKey);
>>>>>>> 99a439f0

        if (valueAtIndex.length == 0) {
            _requirePermissions(from, permissions, _PERMISSION_ADDPERMISSIONS);
        } else {
            _requirePermissions(from, permissions, _PERMISSION_CHANGEPERMISSIONS);
        }

<<<<<<< HEAD
        if (value.length != 20) {
            revert AddressPermissionArrayIndexValueNotAnAddress(key, value);
=======
        if (dataValue.length != 0 && dataValue.length != 20) {
            revert AddressPermissionArrayIndexValueNotAnAddress(dataKey, dataValue);
>>>>>>> 99a439f0
        }
    }

    /**
     * @dev Verify if `from` has the required permissions to either add or change the address
     * of a LSP1 Universal Receiver Delegate stored under a specific LSP1 data key
     * @param lsp1DataKey the dataKey to set with `_LSP1_UNIVERSAL_RECEIVER_DELEGATE_PREFIX` as prefix
     * @param from the address who want to set the dataKeys
     * @param permissions the permissions
     */
    function _verifyCanSetUniversalReceiverDelegateKey(
        bytes32 lsp1DataKey,
        address from,
        bytes32 permissions
    ) internal view {
            bytes memory dataValue = ERC725Y(target).getData(lsp1DataKey);

            if (dataValue.length == 0) {
                _requirePermissions(from, permissions, _PERMISSION_ADDUNIVERSALRECEIVERDELEGATE);
            } else {
                _requirePermissions(from, permissions, _PERMISSION_CHANGEUNIVERSALRECEIVERDELEGATE);
            }
        }

    /**
     * @dev Verify if the `inputKey` is present in `allowedERC725KeysCompacted` stored on the `from`'s ERC725Y contract
     */
    function _verifyAllowedERC725YSingleKey(address from, bytes32 inputKey, bytes memory allowedERC725YKeysCompacted) internal pure {
        if (allowedERC725YKeysCompacted.length == 0) revert NoERC725YDataKeysAllowed(from);
        if (!LSP2Utils.isCompactBytesArray(allowedERC725YKeysCompacted)) revert InvalidEncodedAllowedERC725YKeys(allowedERC725YKeysCompacted);
            
        /**
         * pointer will always land on these values:
         *
         * ↓↓
         * 03 a00000
         * 05 fff83a0011
         * 20 aa0000000000000000000000000000000000000000000000000000000000cafe
         * 12 bb000000000000000000000000000000beef
         * 19 cc00000000000000000000000000000000000000000000deed
         * ↑↑
         *
         * the pointer can only land on the length of the following bytes value.
         */
        uint256 pointer;

        /**
         * iterate over each key by saving in the `pointer` variable the index for
         * the length of the following key until the `pointer` reaches an undefined value
         *
         * 0x 03 a00000 03 fff83a 20 aa00...00cafe
         *    ↑↑        ↑↑        ↑↑
         *  first  |  second  |  third
         *  length |  length  |  length
         */
        while (pointer < allowedERC725YKeysCompacted.length) {
            /**
             * save the length of the following allowed key
             * which is saved in `allowedERC725YKeys[pointer]`
             */
            uint256 length = uint256(uint8(bytes1(allowedERC725YKeysCompacted[pointer])));

            /*
             * transform the allowed key situated from `pointer + 1` until `pointer + 1 + length` to a bytes32 value
             * E.g. 0xfff83a -> 0xfff83a0000000000000000000000000000000000000000000000000000000000
             */
            bytes32 allowedKey = bytes32(allowedERC725YKeysCompacted.slice(
                pointer + 1,
                length
            ));

            /**
             * the bitmask discard the last `32 - length` bytes of the input key via ANDing &
             * so to compare only the relevant parts of each ERC725Y keys
             *
             * E.g.:
             *
             * allowed key = 0xa00000
             *
             *      &     compare this part
             *                 vvvvvv
             * checked key = 0xa00000cafecafecafecafecafecafecafe000000000000000000000011223344
             *
             *                                              discard this part
             *                       vvvvvvvvvvvvvvvvvvvvvvvvvvvvvvvvvvvvvvvvvvvvvvvvvvvvvvvvvv
             *        mask = 0xffffff0000000000000000000000000000000000000000000000000000000000
             */
            bytes32 mask = bytes32(
                0xffffffffffffffffffffffffffffffffffffffffffffffffffffffffffffffff
            ) << (8 * (32 - length));

            if (allowedKey == (inputKey & mask)) {
                // voila you found the key ;)
                return;
            } else {
                // move the pointer to the index of the next key
                pointer += length + 1;
            }
        }

        revert NotAllowedERC725YKey(from, inputKey);
    }

    /**
     * @dev verify if `from` is allowed to change the `inputKey`
     * @param from the address who want to set the dataKeys
     * @param inputKeys the dataKey that is verified
     */
    function _verifyAllowedERC725YKeys(address from, bytes32[] memory inputKeys, bytes memory allowedERC725YKeysCompacted) internal pure {
        if (allowedERC725YKeysCompacted.length == 0) revert NoERC725YDataKeysAllowed(from);
        if (!LSP2Utils.isCompactBytesArray(allowedERC725YKeysCompacted)) revert InvalidEncodedAllowedERC725YKeys(allowedERC725YKeysCompacted);

        uint256 allowedKeysFound;

        /**
         * pointer will always land on these values:
         *
         * ↓↓
         * 03 a00000
         * 05 fff83a0011
         * 20 aa0000000000000000000000000000000000000000000000000000000000cafe
         * 12 bb000000000000000000000000000000beef
         * 19 cc00000000000000000000000000000000000000000000deed
         * ↑↑
         *
         * the pointer can only land on the length of the following bytes value.
         */
        uint256 pointer;

        /**
         * iterate over each key by saving in the `pointer` variable the index for
         * the length of the following key until the `pointer` reaches an undefined value
         *
         * 0x 03 a00000 03 fff83a 20 aa00...00cafe
         *    ↑↑        ↑↑        ↑↑
         *  first  |  second  |  third
         *  length |  length  |  length
         */
        while (allowedKeysFound < inputKeys.length && pointer < allowedERC725YKeysCompacted.length) {
            /**
             * save the length of the following allowed key
             * which is saved in `allowedERC725YKeys[pointer]`
             */
            uint256 length = uint256(uint8(bytes1(allowedERC725YKeysCompacted[pointer])));

            /*
             * transform the allowed key situated from `pointer + 1` until `pointer + 1 + length` to a bytes32 value
             * E.g. 0xfff83a -> 0xfff83a0000000000000000000000000000000000000000000000000000000000
             */
            bytes32 allowedKey = bytes32(allowedERC725YKeysCompacted.slice(
                pointer + 1,
                length
            ));

            /**
             * the bitmask discard the last `32 - length` bytes of the input key via ANDing &
             * so to compare only the relevant parts of each ERC725Y keys
             *
             * E.g.:
             *
             * allowed key = 0xa00000
             *
             *      &     compare this part
             *                 vvvvvv
             * checked key = 0xa00000cafecafecafecafecafecafecafe000000000000000000000011223344
             *
             *                                              discard this part
             *                       vvvvvvvvvvvvvvvvvvvvvvvvvvvvvvvvvvvvvvvvvvvvvvvvvvvvvvvvvv
             *        mask = 0xffffff0000000000000000000000000000000000000000000000000000000000
             */
            bytes32 mask = bytes32(
                0xffffffffffffffffffffffffffffffffffffffffffffffffffffffffffffffff
            ) << (8 * (32 - length));

            /**
             * Iterate over the `inputKeys`
             * If the key is allowed, nullify it and increment `allowedKeysFound`,
             * If the key is not allowed, continue searching
             */
            for (uint256 i = 0; i < inputKeys.length; i++) {
                if (inputKeys[i] == bytes32(0)) continue;

                if (allowedKey == (inputKeys[i] & mask)) {
                    inputKeys[i] = bytes32(0);
                    allowedKeysFound ++;
                }
            }

            /**
             * Check wether all the `inputKeys` were found and return
             * Otherwise move to the next AllowedERC725YKey
             */
            if (allowedKeysFound == inputKeys.length) {
                // voila you found the keys ;)
                return;
            } else {
                // move the pointer to the index of the next key
                pointer += length + 1;
            }
        }

        /**
         * Iterate over the `inputKeys` in order to find first not allowed ERC725Y key and revert
         */
        for (uint256 i = 0; i < inputKeys.length; i++) {
            if (inputKeys[i] != bytes32(0)) revert NotAllowedERC725YKey(from, inputKeys[i]);
        }
    }

    /**
     * @dev verify if `from` has the required permissions to make an external call
     * via the linked target
     * @param from the address who want to run the execute function on the ERC725Account
     * @param permissions the permissions of the caller
     * @param payload the ABI encoded payload `target.execute(...)`
     */
    function _verifyCanExecute(
        address from,
        bytes32 permissions,
        bytes calldata payload
    ) internal view {
        uint256 operationType = uint256(bytes32(payload[4:36]));
        require(operationType < 5, "LSP6KeyManager: invalid operation type");

        require(
            operationType != OPERATION_4_DELEGATECALL,
            "LSP6KeyManager: operation DELEGATECALL is currently disallowed"
        );

        uint256 value = uint256(bytes32(payload[68:100]));

        // prettier-ignore
        bool isContractCreation = operationType == OPERATION_1_CREATE || operationType == OPERATION_2_CREATE2;
        bool isCallDataPresent = payload.length > 164;

        // SUPER operation only applies to contract call, not contract creation
        bool hasSuperOperation = isContractCreation
            ? false
            : permissions.hasPermission(_extractSuperPermissionFromOperation(operationType));

        if (isCallDataPresent && !hasSuperOperation) {
            _requirePermissions(from, permissions, _extractPermissionFromOperation(operationType));
        }

        bool hasSuperTransferValue = permissions.hasPermission(_PERMISSION_SUPER_TRANSFERVALUE);

        if (value != 0 && !hasSuperTransferValue) {
            _requirePermissions(from, permissions, _PERMISSION_TRANSFERVALUE);
        }

        // Skip on contract creation (CREATE or CREATE2)
        if (isContractCreation) return;

        // Skip if caller has SUPER permissions for operations
        if (hasSuperOperation && isCallDataPresent && value == 0) return;

        // Skip if caller has SUPER permission for value transfers
        if (hasSuperTransferValue && !isCallDataPresent && value != 0) return;

        // Skip if both SUPER permissions are present
        if (hasSuperOperation && hasSuperTransferValue) return;

        _verifyAllowedCall(from, payload);

    }

    function _verifyAllowedCall(address from, bytes calldata payload) internal view {
        // CHECK for ALLOWED CALLS
        address to = address(bytes20(payload[48:68]));

        bool containsFunctionCall = payload.length >= 168;
        bytes4 selector;
        if (containsFunctionCall) selector = bytes4(payload[164:168]);

        bytes memory allowedCalls = ERC725Y(target).getAllowedCallsFor(from);
        uint256 allowedCallsLength = allowedCalls.length;

        if (allowedCallsLength == 0 || !LSP2Utils.isCompactBytesArray(allowedCalls)) {
            revert NoCallsAllowed(from);
        }

        bool isAllowedStandard;
        bool isAllowedAddress;
        bool isAllowedFunction;

        for (uint256 ii = 0; ii < allowedCallsLength; ii += 29) {

            bytes memory chunk = BytesLib.slice(allowedCalls, ii + 1, 28);

            if (bytes28(chunk) == 0xffffffffffffffffffffffffffffffffffffffffffffffffffffffff) {
                revert InvalidWhitelistedCall(from);
            }

            bytes4 allowedStandard = bytes4(chunk);
            address allowedAddress = address(bytes20(bytes28(chunk) << 32));
            bytes4 allowedFunction = bytes4(bytes28(chunk) << 192);

            isAllowedStandard = allowedStandard == 0xffffffff || to.supportsERC165Interface(allowedStandard);
            isAllowedAddress = allowedAddress == 0xFFfFfFffFFfffFFfFFfFFFFFffFFFffffFfFFFfF || to == allowedAddress;
            isAllowedFunction = allowedFunction == 0xffffffff || containsFunctionCall && (selector == allowedFunction);

            if (isAllowedStandard && isAllowedAddress && isAllowedFunction) return;
        }

        revert NotAllowedCall(from, to, selector);
    }

    /**
     * @dev extract the required permission + a descriptive string, based on the `_operationType`
     * being run via ERC725Account.execute(...)
     * @param operationType 0 = CALL, 1 = CREATE, 2 = CREATE2, etc... See ERC725X docs for more infos.
     * @return permissionsRequired (bytes32) the permission associated with the `_operationType`
     */
    function _extractPermissionFromOperation(uint256 operationType)
        internal
        pure
        returns (bytes32 permissionsRequired)
    {
        if (operationType == OPERATION_0_CALL) return _PERMISSION_CALL;
        else if (operationType == OPERATION_1_CREATE) return _PERMISSION_DEPLOY;
        else if (operationType == OPERATION_2_CREATE2) return _PERMISSION_DEPLOY;
        else if (operationType == OPERATION_3_STATICCALL) return _PERMISSION_STATICCALL;
        else if (operationType == OPERATION_4_DELEGATECALL) return _PERMISSION_DELEGATECALL;
    }

    /**
     * @dev returns the `superPermission` needed for a specific `operationType` of the `execute(..)`
     */
    function _extractSuperPermissionFromOperation(uint256 operationType)
        internal
        pure
        returns (bytes32 superPermission)
    {
        if (operationType == OPERATION_0_CALL) return _PERMISSION_SUPER_CALL;
        else if (operationType == OPERATION_3_STATICCALL) return _PERMISSION_SUPER_STATICCALL;
        else if (operationType == OPERATION_4_DELEGATECALL) return _PERMISSION_SUPER_DELEGATECALL;
    }



    /**
     * @dev return the number of zero bytes (0x00) appended at the end of `dataKey`.
     * e.g: for `dataKey` = 0xffffffffffffffff000000000000000000000000000000000000000000000000
     *      the function will return 24
     * @return the number of trailing zero bytes
     */
    function _countTrailingZeroBytes(bytes32 dataKey) internal pure returns (uint256) {
        uint256 nByte = 32;

        // CHECK each bytes of the data key, starting from the end (right to left)
        // skip each empty bytes `0x00` until we find the first non-empty byte
        while (nByte > 0 && dataKey[nByte - 1] == 0x00) nByte--;

        return 32 - nByte;
    }

    /**
     * @dev revert if `from`'s `addressPermissions` doesn't contain `permissionsRequired`
     * @param from the caller address
     * @param addressPermissions the caller's permissions BitArray
     * @param permissionRequired the required permission
     */
    function _requirePermissions(
        address from,
        bytes32 addressPermissions,
        bytes32 permissionRequired
    ) internal pure {
        if (!addressPermissions.hasPermission(permissionRequired)) {
            string memory permissionErrorString = _getPermissionName(permissionRequired);
            revert NotAuthorised(from, permissionErrorString);
        }
    }

    /**
     * @dev returns the name of the permission as a string
     */
    function _getPermissionName(bytes32 permission)
        internal
        pure
        returns (string memory errorMessage)
    {
        if (permission == _PERMISSION_CHANGEOWNER) return "TRANSFEROWNERSHIP";
        if (permission == _PERMISSION_CHANGEPERMISSIONS) return "CHANGEPERMISSIONS";
        if (permission == _PERMISSION_ADDPERMISSIONS) return "ADDPERMISSIONS";
        if (permission == _PERMISSION_ADDUNIVERSALRECEIVERDELEGATE) return "ADDUNIVERSALRECEIVERDELEGATE";
        if (permission == _PERMISSION_CHANGEUNIVERSALRECEIVERDELEGATE) return "CHANGEUNIVERSALRECEIVERDELEGATE";
        if (permission == _PERMISSION_SETDATA) return "SETDATA";
        if (permission == _PERMISSION_CALL) return "CALL";
        if (permission == _PERMISSION_STATICCALL) return "STATICCALL";
        if (permission == _PERMISSION_DELEGATECALL) return "DELEGATECALL";
        if (permission == _PERMISSION_DEPLOY) return "DEPLOY";
        if (permission == _PERMISSION_TRANSFERVALUE) return "TRANSFERVALUE";
        if (permission == _PERMISSION_SIGN) return "SIGN";
    }


}<|MERGE_RESOLUTION|>--- conflicted
+++ resolved
@@ -121,14 +121,9 @@
         bytes memory signature,
         uint256 nonce,
         bytes calldata payload
-<<<<<<< HEAD
     ) public payable nonReentrant(target) returns (bytes memory) {
-        bytes memory blob = abi.encodePacked(
-=======
-    ) public payable returns (bytes memory) {
         bytes memory encodedMessage = abi.encodePacked(
             LSP6_VERSION,
->>>>>>> 99a439f0
             block.chainid,
             nonce,
             msg.value,
@@ -377,11 +372,7 @@
              * this is not a standard permission dataKey according to LSP6
              * so we revert execution
              *
-<<<<<<< HEAD
-             * @dev to implement custom permissions keys, consider overriding
-=======
              * @dev to implement custom permissions dataKeys, consider overriding
->>>>>>> 99a439f0
              * this function and implement specific checks
              *
              *      // AddressPermissions:MyCustomPermissions:<address>
@@ -447,13 +438,8 @@
             return;
         }
 
-<<<<<<< HEAD
-        // key = AddressPermissions[index] -> array index
-        bytes memory valueAtIndex = ERC725Y(target).getData(key);
-=======
         // dataKey = AddressPermissions[index] -> array index
         bytes memory valueAtIndex = ERC725Y(target).getData(dataKey);
->>>>>>> 99a439f0
 
         if (valueAtIndex.length == 0) {
             _requirePermissions(from, permissions, _PERMISSION_ADDPERMISSIONS);
@@ -461,13 +447,8 @@
             _requirePermissions(from, permissions, _PERMISSION_CHANGEPERMISSIONS);
         }
 
-<<<<<<< HEAD
-        if (value.length != 20) {
-            revert AddressPermissionArrayIndexValueNotAnAddress(key, value);
-=======
         if (dataValue.length != 0 && dataValue.length != 20) {
             revert AddressPermissionArrayIndexValueNotAnAddress(dataKey, dataValue);
->>>>>>> 99a439f0
         }
     }
 
