// SPDX-License-Identifier: Apache-2.0
pragma solidity ^0.8.5;

// interfaces
import {IERC1271} from "@openzeppelin/contracts/interfaces/IERC1271.sol";
import {IERC725X} from "@erc725/smart-contracts/contracts/interfaces/IERC725X.sol";
import {ILSP6KeyManager} from "./ILSP6KeyManager.sol";

// modules
import {OwnableUnset} from "@erc725/smart-contracts/contracts/custom/OwnableUnset.sol";
import {LSP14Ownable2Step} from "../LSP14Ownable2Step/LSP14Ownable2Step.sol";
import {ERC725Y} from "@erc725/smart-contracts/contracts/ERC725Y.sol";
import {ERC165} from "@openzeppelin/contracts/utils/introspection/ERC165.sol";

// libraries
import {GasLib} from "../Utils/GasLib.sol";
import {BytesLib} from "solidity-bytes-utils/contracts/BytesLib.sol";
import {ECDSA} from "@openzeppelin/contracts/utils/cryptography/ECDSA.sol";
import {Address} from "@openzeppelin/contracts/utils/Address.sol";
import {ERC165Checker} from "../Custom/ERC165Checker.sol";
import {LSP2Utils} from "../LSP2ERC725YJSONSchema/LSP2Utils.sol";
import {LSP6Utils} from "./LSP6Utils.sol";
import {EIP191Signer} from "../Custom/EIP191Signer.sol";

// errors
import "../LSP2ERC725YJSONSchema/LSP2Errors.sol";
import "./LSP6Errors.sol";

// constants
import {
    // ERC725X
    OPERATION_CALL,
    OPERATION_CREATE,
    OPERATION_CREATE2,
    OPERATION_STATICCALL,
    OPERATION_DELEGATECALL,
    // ERC725Y
    SETDATA_SELECTOR,
    SETDATA_ARRAY_SELECTOR
} from "@erc725/smart-contracts/contracts/constants.sol";
import {
    _INTERFACEID_ERC1271,
    _ERC1271_MAGICVALUE,
    _ERC1271_FAILVALUE
} from "../LSP0ERC725Account/LSP0Constants.sol";
import "./LSP6Constants.sol";

/**
 * @title Core implementation of a contract acting as a controller of an ERC725 Account, using permissions stored in the ERC725Y storage
 * @author Fabian Vogelsteller <frozeman>, Jean Cavallera (CJ42), Yamen Merhi (YamenMerhi)
 * @dev all the permissions can be set on the ERC725 Account using `setData(...)` with the keys constants below
 */
abstract contract LSP6KeyManagerCore is ERC165, ILSP6KeyManager {
    using LSP2Utils for *;
    using LSP6Utils for *;
    using Address for address;
    using ECDSA for bytes32;
    using ERC165Checker for address;
    using EIP191Signer for address;
    using BytesLib for bytes;

    address public target;
    mapping(address => mapping(uint256 => uint256)) internal _nonceStore;

    /**
     * @dev See {IERC165-supportsInterface}.
     */
    function supportsInterface(bytes4 interfaceId) public view virtual override returns (bool) {
        return
            interfaceId == _INTERFACEID_LSP6 ||
            interfaceId == _INTERFACEID_ERC1271 ||
            super.supportsInterface(interfaceId);
    }

    /**
     * @inheritdoc ILSP6KeyManager
     */
    function getNonce(address from, uint128 channelId) public view returns (uint256) {
        uint256 nonceInChannel = _nonceStore[from][channelId];
        return (uint256(channelId) << 128) | nonceInChannel;
    }

    /**
     * @inheritdoc IERC1271
     */
    function isValidSignature(bytes32 dataHash, bytes memory signature)
        public
        view
        returns (bytes4 magicValue)
    {
        address recoveredAddress = dataHash.recover(signature);

        return (
            ERC725Y(target).getPermissionsFor(recoveredAddress).hasPermission(_PERMISSION_SIGN)
                ? _ERC1271_MAGICVALUE
                : _ERC1271_FAILVALUE
        );
    }

    /**
     * @inheritdoc ILSP6KeyManager
     */
    function execute(bytes calldata payload) public payable returns (bytes memory) {
        _verifyPermissions(msg.sender, payload);

        return _executePayload(payload);
    }

    /**
     * @inheritdoc ILSP6KeyManager
     */
    function executeRelayCall(
        bytes memory signature,
        uint256 nonce,
        bytes calldata payload
    ) public payable returns (bytes memory) {
        bytes memory encodedMessage = abi.encodePacked(
            LSP6_VERSION,
            block.chainid,
            nonce,
            msg.value,
            payload
        );

        address signer = address(this).toDataWithIntendedValidator(encodedMessage).recover(signature);

        if (!_isValidNonce(signer, nonce)) {
            revert InvalidRelayNonce(signer, nonce, signature);
        }

        // increase nonce after successful verification
        _nonceStore[signer][nonce >> 128]++;

        _verifyPermissions(signer, payload);

        return _executePayload(payload);
    }


     /**
      * @notice execute the received payload (obtained via `execute(...)` and `executeRelayCall(...)`)
      *
      * @param payload the payload to execute
      * @return bytes the result from calling the target with `_payload`
      */
     function _executePayload(bytes calldata payload) internal returns (bytes memory) {

        emit Executed(msg.value, bytes4(payload));

        // solhint-disable avoid-low-level-calls
        (bool success, bytes memory returnData) = target.call{value: msg.value, gas: gasleft()}(
            payload
        );
        bytes memory result = Address.verifyCallResult(
            success,
            returnData,
            "LSP6: Unknown Error occured when calling the linked target contract"
        );

        return result.length != 0 ? abi.decode(result, (bytes)) : result;

     }

    /**
     * @notice verify the nonce `_idx` for `_from` (obtained via `getNonce(...)`)
     * @dev "idx" is a 256bits (unsigned) integer, where:
     *          - the 128 leftmost bits = channelId
     *      and - the 128 rightmost bits = nonce within the channel
     * @param from caller address
     * @param idx (channel id + nonce within the channel)
     */
    function _isValidNonce(address from, uint256 idx) internal view returns (bool) {
        // idx % (1 << 128) = nonce
        // (idx >> 128) = channel
        // equivalent to: return (nonce == _nonceStore[_from][channel]
        return (idx % (1 << 128)) == (_nonceStore[from][idx >> 128]);
    }

    /**
     * @dev verify the permissions of the _from abddress that want to interact with the `target`
     * @param from the address making the request
     * @param payload the payload that will be run on `target`
     */
    function _verifyPermissions(address from, bytes calldata payload) internal view {
        bytes4 erc725Function = bytes4(payload[:4]);

        // get the permissions of the caller
        bytes32 permissions = ERC725Y(target).getPermissionsFor(from);

        if (permissions == bytes32(0)) revert NoPermissionsSet(from);

        if (erc725Function == SETDATA_SELECTOR) {
            (bytes32 inputKey, bytes memory inputValue) = abi.decode(payload[4:], (bytes32, bytes));

            if (bytes16(inputKey) == _LSP6KEY_ADDRESSPERMISSIONS_ARRAY_PREFIX) {
                // CHECK if key = AddressPermissions[] or AddressPermissions[index]
                _verifyCanSetPermissionsArray(inputKey, inputValue, from, permissions);

            } else if (bytes6(inputKey) == _LSP6KEY_ADDRESSPERMISSIONS_PREFIX) {
                // CHECK for permission keys
                _verifyCanSetPermissions(inputKey, inputValue, from, permissions);

            } else {    
                _verifyCanSetData(from, permissions, inputKey);
            }
        } else if (erc725Function == SETDATA_ARRAY_SELECTOR) {
            (bytes32[] memory inputKeys, bytes[] memory inputValues) = abi.decode(
                payload[4:],
                (bytes32[], bytes[])
            );

            bool isSettingERC725YKeys = false;

            // loop through each ERC725Y data keys
            for (uint256 ii = 0; ii < inputKeys.length; ii = GasLib.uncheckedIncrement(ii)) {
                bytes32 key = inputKeys[ii];
                bytes memory value = inputValues[ii];

                if (bytes16(key) == _LSP6KEY_ADDRESSPERMISSIONS_ARRAY_PREFIX) {
                    // CHECK if key = AddressPermissions[] or AddressPermissions[index]
                    _verifyCanSetPermissionsArray(key, value, from, permissions);

                    // "nullify" permission keys to not check them against allowed ERC725Y keys
                    inputKeys[ii] = bytes32(0);

                } else if (bytes6(key) == _LSP6KEY_ADDRESSPERMISSIONS_PREFIX) {
                    // CHECK for permissions keys
                    _verifyCanSetPermissions(key, value, from, permissions);

                    // "nullify" permission keys to not check them against allowed ERC725Y keys
                    inputKeys[ii] = bytes32(0);
                } else {
                    // if the key is any other bytes32 key
                    isSettingERC725YKeys = true;
                }
            }

            if (isSettingERC725YKeys) {
                _verifyCanSetData(from, permissions, inputKeys);
            }
        } else if (erc725Function == IERC725X.execute.selector) {
            _verifyCanExecute(from, permissions, payload);
        } else if (
            erc725Function == OwnableUnset.transferOwnership.selector ||
            erc725Function == LSP14Ownable2Step.acceptOwnership.selector
        ) {
            _requirePermissions(from, permissions, _PERMISSION_CHANGEOWNER);
        } else {
            revert InvalidERC725Function(erc725Function);
        }
    }

    /**
     * @dev verify if `_from` has the required permissions to set some dataKeys on the linked target
     * @param from the address who want to set the dataKeys
     * @param permissions the permissions
     * @param inputKey the dataKey being set
     */
    function _verifyCanSetData(
        address from,
        bytes32 permissions,
        bytes32 inputKey
    ) internal view {
        // Skip if caller has SUPER permissions
        if (permissions.hasPermission(_PERMISSION_SUPER_SETDATA)) return;

        _requirePermissions(from, permissions, _PERMISSION_SETDATA);

        bytes memory allowedERC725YKeysCompacted = ERC725Y(target).getAllowedERC725YKeysFor(from);
        _verifyAllowedERC725YSingleKey(from, inputKey, allowedERC725YKeysCompacted);
    }

    /**
     * @dev verify if `_from` has the required permissions to set some dataKeys
     * on the linked target
     * @param from the address who want to set the dataKeys
     * @param permissions the permissions
     * @param inputKeys the dataKeys being set
     * containing a list of key-value pairs
     */
    function _verifyCanSetData(
        address from,
        bytes32 permissions,
        bytes32[] memory inputKeys
    ) internal view {
        // Skip if caller has SUPER permissions
        if (permissions.hasPermission(_PERMISSION_SUPER_SETDATA)) return;

        _requirePermissions(from, permissions, _PERMISSION_SETDATA);

        bytes memory allowedERC725YKeysCompacted = ERC725Y(target).getAllowedERC725YKeysFor(from);
        _verifyAllowedERC725YKeys(from, inputKeys, allowedERC725YKeysCompacted);
    }

    /**
     * @dev verify if `_from` is authorised to set some permissions for an address on the linked target
     * @param dataKey the dataKey whose dataValue will be updated
     * @param dataValue the updated dataValue for the dataKey
     * @param from the address who want to set the dataKeys
     * @param permissions the permissions of 'from' for checking if authorised to set permissions related dataKeys.
     */
    function _verifyCanSetPermissions(
        bytes32 dataKey,
        bytes memory dataValue,
        address from,
        bytes32 permissions
    ) internal view virtual {
        if (bytes12(dataKey) == _LSP6KEY_ADDRESSPERMISSIONS_PERMISSIONS_PREFIX) {

            // dataKey = AddressPermissions:Permissions:<address>
            _verifyCanSetBytes32Permissions(dataKey, from, permissions);

        } else if (bytes12(dataKey) == _LSP6KEY_ADDRESSPERMISSIONS_ALLOWEDCALLS_PREFIX) {

            if (dataValue.length % 29 != 0) revert InvalidEncodedAllowedCalls(dataValue);

            bytes memory storedAllowedCalls = ERC725Y(target).getData(dataKey);

            if (storedAllowedCalls.length == 0) {

                _requirePermissions(from, permissions, _PERMISSION_ADDPERMISSIONS);

            } else {

                _requirePermissions(from, permissions, _PERMISSION_CHANGEPERMISSIONS);

            }

        } else if (bytes12(dataKey) == _LSP6KEY_ADDRESSPERMISSIONS_ALLOWEDERC725YKEYS_PREFIX) {

            bool isClearingArray = dataValue.length == 0;

            // AddressPermissions:AllowedERC725YKeys:<address>
            if (!isClearingArray && !LSP2Utils.isCompactBytesArray(dataValue)) {
                revert InvalidEncodedAllowedERC725YKeys(dataValue);
            }

            bytes memory storedAllowedERC725YKeys = ERC725Y(target).getData(dataKey);

            if (storedAllowedERC725YKeys.length == 0) {

                _requirePermissions(from, permissions, _PERMISSION_ADDPERMISSIONS);

            } else {

                _requirePermissions(from, permissions, _PERMISSION_CHANGEPERMISSIONS);

            }
        } else {
            /**
             * if bytes6(dataKey) != bytes6(keccak256("AddressPermissions"))
             * this is not a standard permission dataKey according to LSP6
             * so we revert execution
             *
             * @dev to implement custom permissions dataKeys, consider overriding
             * this function and implement specific checks
             *
             *      // AddressPermissions:MyCustomPermissions:<address>
             *      bytes12 CUSTOM_PERMISSION_PREFIX = 0x4b80742de2bf9e659ba40000
             *
             *      if (bytes12(dataKey) == CUSTOM_PERMISSION_PREFIX) {
             *          // custom logic
             *      }
             *      super._verifyCanSetPermissions(...)
             */
            revert NotRecognisedPermissionKey(dataKey);
        }
    }

    /**
     * @dev verify if `_from` has the required permissions to either
     * add or change permissions of another address
     * @param dataKey the dataKey whose value will be updated
     * @param from the address who want to set the dataKeys
     * @param callerPermissions the caller's permission's BitArray
     */
    function _verifyCanSetBytes32Permissions(
        bytes32 dataKey,
        address from,
        bytes32 callerPermissions
    ) internal view {
        if (bytes32(ERC725Y(target).getData(dataKey)) == bytes32(0)) {
            // if there is nothing stored under this data dataKey,
            // we are trying to ADD permissions for a NEW address
            _requirePermissions(from, callerPermissions, _PERMISSION_ADDPERMISSIONS);
        } else {
            // if there are already some permissions stored under this data dataKey,
            // we are trying to CHANGE the permissions of an address
            // (that has already some EXISTING permissions set)
            _requirePermissions(from, callerPermissions, _PERMISSION_CHANGEPERMISSIONS);
        }
    }

    /**
     * @dev verify if `_from` has the required permissions to update the permissions array
     * @param dataKey the dataKey whose dataValue will be updated
     * @param dataValue the updated dataValue for the dataKey
     * @param from the address who want to set the dataKeys
     * @param permissions the permissions
     */
    function _verifyCanSetPermissionsArray(
        bytes32 dataKey,
        bytes memory dataValue,
        address from,
        bytes32 permissions
    ) internal view {
        // dataKey = AddressPermissions[] -> array length
        if (dataKey == _LSP6KEY_ADDRESSPERMISSIONS_ARRAY) {
            uint256 arrayLength = uint256(bytes32(ERC725Y(target).getData(dataKey)));
            uint256 newLength = uint256(bytes32(dataValue));

            if (newLength > arrayLength) {
                _requirePermissions(from, permissions, _PERMISSION_ADDPERMISSIONS);
            } else {
                _requirePermissions(from, permissions, _PERMISSION_CHANGEPERMISSIONS);
            }

            return;
        }

        // dataKey = AddressPermissions[index] -> array index
        bytes memory valueAtIndex = ERC725Y(target).getData(dataKey);

        if (valueAtIndex.length == 0) {
            _requirePermissions(from, permissions, _PERMISSION_ADDPERMISSIONS);
        } else {
            _requirePermissions(from, permissions, _PERMISSION_CHANGEPERMISSIONS);
        }

        if (dataValue.length != 0 && dataValue.length != 20) {
            revert AddressPermissionArrayIndexValueNotAnAddress(dataKey, dataValue);
        }
    }

    /**
     * @dev Verify if the `inputKey` is present in `allowedERC725KeysCompacted` stored on the `from`'s ERC725Y contract
     */
    function _verifyAllowedERC725YSingleKey(address from, bytes32 inputKey, bytes memory allowedERC725YKeysCompacted) internal pure {
        if (allowedERC725YKeysCompacted.length == 0) revert NoERC725YDataKeysAllowed(from);
        if (!LSP2Utils.isCompactBytesArray(allowedERC725YKeysCompacted)) revert InvalidEncodedAllowedERC725YKeys(allowedERC725YKeysCompacted);

        /**
         * pointer will always land on these values:
         *
         * ↓↓
         * 03 a00000
         * 05 fff83a0011
         * 20 aa0000000000000000000000000000000000000000000000000000000000cafe
         * 12 bb000000000000000000000000000000beef
         * 19 cc00000000000000000000000000000000000000000000deed
         * ↑↑
         *
         * the pointer can only land on the length of the following bytes value.
         */
        uint256 pointer;

        /**
         * iterate over each key by saving in the `pointer` variable the index for
         * the length of the following key until the `pointer` reaches an undefined value
         *
         * 0x 03 a00000 03 fff83a 20 aa00...00cafe
         *    ↑↑        ↑↑        ↑↑
         *  first  |  second  |  third
         *  length |  length  |  length
         */
        while (pointer < allowedERC725YKeysCompacted.length) {
            /**
             * save the length of the following allowed key
             * which is saved in `allowedERC725YKeys[pointer]`
             */
            uint256 length = uint256(uint8(bytes1(allowedERC725YKeysCompacted[pointer])));

            /*
             * transform the allowed key situated from `pointer + 1` until `pointer + 1 + length` to a bytes32 value
             * E.g. 0xfff83a -> 0xfff83a0000000000000000000000000000000000000000000000000000000000
             */
            bytes32 allowedKey = bytes32(allowedERC725YKeysCompacted.slice(
                pointer + 1,
                length
            ));

<<<<<<< HEAD
        bytes32[] memory allowedERC725YKeys = abi.decode(allowedERC725YKeysEncoded, (bytes32[]));

        uint256 zeroBytesCount;
        bytes32 mask;

        // loop through each allowed ERC725Y key retrieved from storage
        for (uint256 ii = 0; ii < allowedERC725YKeys.length; ii = GasLib.uncheckedIncrement(ii)) {
            // required to know which part of the input key to compare against the allowed key
            zeroBytesCount = _countTrailingZeroBytes(allowedERC725YKeys[ii]);

            // use a bitmask to discard the last `n` bytes of the input key (where `n` = `zeroBytesCount`)
            // and compare only the relevant parts of each ERC725Y keys
            //
            // for an allowed key = 0xcafecafecafecafecafecafecafecafe00000000000000000000000000000000
            //
            //                        |------compare this part-------|------discard this part--------|
            //                        v                              v                               v
            //               mask = 0xffffffffffffffffffffffffffffffff00000000000000000000000000000000
            //        & input key = 0xcafecafecafecafecafecafecafecafe00000000000000000000000011223344
            //
            mask = bytes32(type(uint256).max) << (8 * zeroBytesCount);

            // loop through each keys given as input
            for (uint256 jj = 0; jj < inputKeys.length; jj = GasLib.uncheckedIncrement(jj)) {
                // skip permissions keys that have been previously checked and "nulled"
                if (inputKeys[jj] == bytes32(0)) continue;


                if (allowedERC725YKeys[ii] == (inputKeys[jj] & mask)) {
                    // if the input key matches the allowed key
                    // make it null to mark it as allowed
                    inputKeys[jj] = bytes32(0);
                }
=======
            /**
             * the bitmask discard the last `32 - length` bytes of the input key via ANDing &
             * so to compare only the relevant parts of each ERC725Y keys
             *
             * E.g.:
             *
             * allowed key = 0xa00000
             *
             *      &     compare this part
             *                 vvvvvv
             * checked key = 0xa00000cafecafecafecafecafecafecafe000000000000000000000011223344
             *
             *                                              discard this part
             *                       vvvvvvvvvvvvvvvvvvvvvvvvvvvvvvvvvvvvvvvvvvvvvvvvvvvvvvvvvv
             *        mask = 0xffffff0000000000000000000000000000000000000000000000000000000000
             */
            bytes32 mask = bytes32(
                0xffffffffffffffffffffffffffffffffffffffffffffffffffffffffffffffff
            ) << (8 * (32 - length));

            if (allowedKey == (inputKey & mask)) {
                // voila you found the key ;)
                return;
            } else {
                // move the pointer to the first index of the first fixed key
                pointer += length + 1;
>>>>>>> e53a7f37
            }
        }

        revert NotAllowedERC725YKey(from, inputKey);
    }

    /**
     * @dev verify if `from` is allowed to change the `inputKey`
     * @param from the address who want to set the dataKeys
     * @param inputKeys the dataKey that is verified
     */
    function _verifyAllowedERC725YKeys(address from, bytes32[] memory inputKeys, bytes memory allowedERC725YKeysCompacted) internal pure {
        for (uint256 i = 0; i < inputKeys.length; i++) {
            _verifyAllowedERC725YSingleKey(from, inputKeys[i], allowedERC725YKeysCompacted);
        }
    }

    /**
     * @dev verify if `from` has the required permissions to make an external call
     * via the linked target
     * @param from the address who want to run the execute function on the ERC725Account
     * @param permissions the permissions of the caller
     * @param payload the ABI encoded payload `target.execute(...)`
     */
    function _verifyCanExecute(
        address from,
        bytes32 permissions,
        bytes calldata payload
    ) internal view {
        uint256 operationType = uint256(bytes32(payload[4:36]));
        require(operationType < 5, "LSP6KeyManager: invalid operation type");

        require(
            operationType != OPERATION_DELEGATECALL,
            "LSP6KeyManager: operation DELEGATECALL is currently disallowed"
        );

        uint256 value = uint256(bytes32(payload[68:100]));

        // prettier-ignore
        bool isContractCreation = operationType == OPERATION_CREATE || operationType == OPERATION_CREATE2;
        bool isCallDataPresent = payload.length > 164;

        // SUPER operation only applies to contract call, not contract creation
        bool hasSuperOperation = isContractCreation
            ? false
            : permissions.hasPermission(_extractSuperPermissionFromOperation(operationType));

        if (isCallDataPresent && !hasSuperOperation) {
            _requirePermissions(from, permissions, _extractPermissionFromOperation(operationType));
        }

        bool hasSuperTransferValue = permissions.hasPermission(_PERMISSION_SUPER_TRANSFERVALUE);

        if (value != 0 && !hasSuperTransferValue) {
            _requirePermissions(from, permissions, _PERMISSION_TRANSFERVALUE);
        }

        // Skip on contract creation (CREATE or CREATE2)
        if (isContractCreation) return;

        // Skip if caller has SUPER permissions for operations
        if (hasSuperOperation && isCallDataPresent && value == 0) return;

        // Skip if caller has SUPER permission for value transfers
        if (hasSuperTransferValue && !isCallDataPresent && value != 0) return;

        // Skip if both SUPER permissions are present
        if (hasSuperOperation && hasSuperTransferValue) return;

        _verifyAllowedCall(from, payload);

    }

    function _verifyAllowedCall(address from, bytes calldata payload) internal view {
        // CHECK for ALLOWED CALLS
        address to = address(bytes20(payload[48:68]));
        bytes memory allowedCalls = ERC725Y(target).getAllowedCallsFor(from);

        bool containsFunctionCall = payload.length >= 168;
        bytes4 selector;

        if (containsFunctionCall) selector = bytes4(payload[164:168]);

        uint256 allowedCallsLength = allowedCalls.length;

        // TODO: change behaviour to disallow if nothing is set
        // if nothing set or not properly , whitelist everything
        if (allowedCallsLength == 0 || (allowedCallsLength % 29) != 0) return;

        bool isAllowedStandard;
        bool isAllowedAddress;
        bool isAllowedFunction;

        for (uint256 ii = 0; ii < allowedCallsLength; ii += 29) {

            bytes memory chunk = BytesLib.slice(allowedCalls, ii + 1, 28);

            bytes4 allowedStandard = bytes4(chunk);
            address allowedAddress = address(bytes20(bytes28(chunk) << 32));
            bytes4 allowedFunction = bytes4(bytes28(chunk) << 192);

            isAllowedStandard = allowedStandard == bytes4(type(uint32).max) || to.supportsERC165Interface(allowedStandard);
            isAllowedAddress = allowedAddress == address(bytes20(type(uint160).max)) || to == allowedAddress;
            isAllowedFunction = allowedFunction == bytes4(type(uint32).max) || containsFunctionCall && (selector == allowedFunction);

            if (isAllowedStandard && isAllowedAddress && isAllowedFunction) return;
        }

        revert NotAllowedCall(from, to, selector);
    }

    /**
     * @dev extract the required permission + a descriptive string, based on the `_operationType`
     * being run via ERC725Account.execute(...)
     * @param operationType 0 = CALL, 1 = CREATE, 2 = CREATE2, etc... See ERC725X docs for more infos.
     * @return permissionsRequired (bytes32) the permission associated with the `_operationType`
     */
    function _extractPermissionFromOperation(uint256 operationType)
        internal
        pure
        returns (bytes32 permissionsRequired)
    {
        if (operationType == OPERATION_CALL) return _PERMISSION_CALL;
        else if (operationType == OPERATION_CREATE) return _PERMISSION_DEPLOY;
        else if (operationType == OPERATION_CREATE2) return _PERMISSION_DEPLOY;
        else if (operationType == OPERATION_STATICCALL) return _PERMISSION_STATICCALL;
        else if (operationType == OPERATION_DELEGATECALL) return _PERMISSION_DELEGATECALL;
    }

    /**
     * @dev returns the `superPermission` needed for a specific `operationType` of the `execute(..)`
     */
    function _extractSuperPermissionFromOperation(uint256 operationType)
        internal
        pure
        returns (bytes32 superPermission)
    {
        if (operationType == OPERATION_CALL) return _PERMISSION_SUPER_CALL;
        else if (operationType == OPERATION_STATICCALL) return _PERMISSION_SUPER_STATICCALL;
        else if (operationType == OPERATION_DELEGATECALL) return _PERMISSION_SUPER_DELEGATECALL;
    }



    /**
     * @dev return the number of zero bytes (0x00) appended at the end of `dataKey`.
     * e.g: for `dataKey` = 0xffffffffffffffff000000000000000000000000000000000000000000000000
     *      the function will return 24
     * @return the number of trailing zero bytes
     */
    function _countTrailingZeroBytes(bytes32 dataKey) internal pure returns (uint256) {
        uint256 nByte = 32;

        // CHECK each bytes of the data key, starting from the end (right to left)
        // skip each empty bytes `0x00` until we find the first non-empty byte
        while (nByte > 0 && dataKey[nByte - 1] == 0x00) nByte--;

        return 32 - nByte;
    }

    /**
     * @dev revert if `from`'s `addressPermissions` doesn't contain `permissionsRequired`
     * @param from the caller address
     * @param addressPermissions the caller's permissions BitArray
     * @param permissionRequired the required permission
     */
    function _requirePermissions(
        address from,
        bytes32 addressPermissions,
        bytes32 permissionRequired
    ) internal pure {
        if (!addressPermissions.hasPermission(permissionRequired)) {
            string memory permissionErrorString = _getPermissionName(permissionRequired);
            revert NotAuthorised(from, permissionErrorString);
        }
    }

    /**
     * @dev returns the name of the permission as a string
     */
    function _getPermissionName(bytes32 permission)
        internal
        pure
        returns (string memory errorMessage)
    {
        if (permission == _PERMISSION_CHANGEOWNER) return "TRANSFEROWNERSHIP";
        if (permission == _PERMISSION_CHANGEPERMISSIONS) return "CHANGEPERMISSIONS";
        if (permission == _PERMISSION_ADDPERMISSIONS) return "ADDPERMISSIONS";
        if (permission == _PERMISSION_SETDATA) return "SETDATA";
        if (permission == _PERMISSION_CALL) return "CALL";
        if (permission == _PERMISSION_STATICCALL) return "STATICCALL";
        if (permission == _PERMISSION_DELEGATECALL) return "DELEGATECALL";
        if (permission == _PERMISSION_DEPLOY) return "DEPLOY";
        if (permission == _PERMISSION_TRANSFERVALUE) return "TRANSFERVALUE";
        if (permission == _PERMISSION_SIGN) return "SIGN";
    }


}<|MERGE_RESOLUTION|>--- conflicted
+++ resolved
@@ -479,41 +479,6 @@
                 length
             ));
 
-<<<<<<< HEAD
-        bytes32[] memory allowedERC725YKeys = abi.decode(allowedERC725YKeysEncoded, (bytes32[]));
-
-        uint256 zeroBytesCount;
-        bytes32 mask;
-
-        // loop through each allowed ERC725Y key retrieved from storage
-        for (uint256 ii = 0; ii < allowedERC725YKeys.length; ii = GasLib.uncheckedIncrement(ii)) {
-            // required to know which part of the input key to compare against the allowed key
-            zeroBytesCount = _countTrailingZeroBytes(allowedERC725YKeys[ii]);
-
-            // use a bitmask to discard the last `n` bytes of the input key (where `n` = `zeroBytesCount`)
-            // and compare only the relevant parts of each ERC725Y keys
-            //
-            // for an allowed key = 0xcafecafecafecafecafecafecafecafe00000000000000000000000000000000
-            //
-            //                        |------compare this part-------|------discard this part--------|
-            //                        v                              v                               v
-            //               mask = 0xffffffffffffffffffffffffffffffff00000000000000000000000000000000
-            //        & input key = 0xcafecafecafecafecafecafecafecafe00000000000000000000000011223344
-            //
-            mask = bytes32(type(uint256).max) << (8 * zeroBytesCount);
-
-            // loop through each keys given as input
-            for (uint256 jj = 0; jj < inputKeys.length; jj = GasLib.uncheckedIncrement(jj)) {
-                // skip permissions keys that have been previously checked and "nulled"
-                if (inputKeys[jj] == bytes32(0)) continue;
-
-
-                if (allowedERC725YKeys[ii] == (inputKeys[jj] & mask)) {
-                    // if the input key matches the allowed key
-                    // make it null to mark it as allowed
-                    inputKeys[jj] = bytes32(0);
-                }
-=======
             /**
              * the bitmask discard the last `32 - length` bytes of the input key via ANDing &
              * so to compare only the relevant parts of each ERC725Y keys
@@ -540,7 +505,6 @@
             } else {
                 // move the pointer to the first index of the first fixed key
                 pointer += length + 1;
->>>>>>> e53a7f37
             }
         }
 
