// SPDX-License-Identifier: MIT

pragma solidity ^0.8.0;

// interfaces
import "../ILSP8IdentifiableDigitalAsset.sol";

/**
 * @dev LSP8 extension, for compatibility for clients / tools that expect ERC721.
 */
interface ILSP8CompatibilityForERC721 is ILSP8IdentifiableDigitalAsset {
    /**
<<<<<<< HEAD
     * @dev Compatible with ERC721 tranferFrom.
     * @param from The sending address
     * @param to The receiving address
     * @param tokenId The tokenId to transfer
=======
     * @dev To provide compatibility with indexing ERC721 events
     */
    event Transfer(address indexed from, address indexed to, uint256 indexed tokenId);

    /**
     * @dev To provide compatibility with indexing ERC721 events.
     */
    event Approval(address indexed owner, address indexed approved, uint256 indexed tokenId);

    /*
     * @dev Compatible with ERC721 transferFrom.
>>>>>>> 15265a35
     */
    function transferFrom(
        address from,
        address to,
        uint256 tokenId
    ) external;

<<<<<<< HEAD
    /**
     * @dev Compatible with ERC721 tranferFrom.
     * @param from The sending address
     * @param to The receiving address
     * @param tokenId The tokenId to transfer
=======
    /*
     * @dev Compatible with ERC721 safeTransferFrom.
>>>>>>> 15265a35
     */
    function safeTransferFrom(
        address from,
        address to,
        uint256 tokenId
    ) external;

<<<<<<< HEAD
    /**
=======
    /*
     * @dev Compatible with ERC721 safeTransferFrom.
     */
    function safeTransferFrom(
        address from,
        address to,
        uint256 tokenId,
        bytes memory data
    ) external;

    /*
>>>>>>> 15265a35
     * @dev Compatible with ERC721 ownerOf.
     * @param tokenId The tokenId to query
     * @return The owner of the tokenId
     */
    function ownerOf(uint256 tokenId) external returns (address);

    /**
     * @dev Compatible with ERC721 approve.
     * @param operator The address to approve for `amount`
     * @param tokenId The tokenId to approve
     */
    function approve(address operator, uint256 tokenId) external;

    /**
     * @dev Compatible with ERC721 getApproved.
     * @param tokenId The tokenId to query
     * @return The address of the operator for `tokenId`
     */
    function getApproved(uint256 tokenId) external returns (address);

    /*
     * @dev Compatible with ERC721 tokenURI.
     */
    function isApprovedForAll(uint256 tokenId) external returns (bool);

    /*
     * @dev Compatible with ERC721Metadata tokenURI.
     */
    function tokenURI(uint256 tokenId) external returns (string memory);
}<|MERGE_RESOLUTION|>--- conflicted
+++ resolved
@@ -10,24 +10,34 @@
  */
 interface ILSP8CompatibilityForERC721 is ILSP8IdentifiableDigitalAsset {
     /**
-<<<<<<< HEAD
+     * @dev To provide compatibility with indexing ERC721 events
+     * @param from The sending address
+     * @param to The receiving address
+     * @param tokenId The tokenId to transfer
+     */
+    event Transfer(
+        address indexed from,
+        address indexed to,
+        uint256 indexed tokenId
+    );
+
+    /**
+     * @dev To provide compatibility with indexing ERC721 events.
+     * @param owner The address of the owner of the `tokenId`
+     * @param approved The address set as operator
+     * @param tokenId The approved tokenId
+     */
+    event Approval(
+        address indexed owner,
+        address indexed approved,
+        uint256 indexed tokenId
+    );
+
+    /**
      * @dev Compatible with ERC721 tranferFrom.
      * @param from The sending address
      * @param to The receiving address
      * @param tokenId The tokenId to transfer
-=======
-     * @dev To provide compatibility with indexing ERC721 events
-     */
-    event Transfer(address indexed from, address indexed to, uint256 indexed tokenId);
-
-    /**
-     * @dev To provide compatibility with indexing ERC721 events.
-     */
-    event Approval(address indexed owner, address indexed approved, uint256 indexed tokenId);
-
-    /*
-     * @dev Compatible with ERC721 transferFrom.
->>>>>>> 15265a35
      */
     function transferFrom(
         address from,
@@ -35,16 +45,11 @@
         uint256 tokenId
     ) external;
 
-<<<<<<< HEAD
     /**
      * @dev Compatible with ERC721 tranferFrom.
      * @param from The sending address
      * @param to The receiving address
      * @param tokenId The tokenId to transfer
-=======
-    /*
-     * @dev Compatible with ERC721 safeTransferFrom.
->>>>>>> 15265a35
      */
     function safeTransferFrom(
         address from,
@@ -52,11 +57,12 @@
         uint256 tokenId
     ) external;
 
-<<<<<<< HEAD
     /**
-=======
-    /*
      * @dev Compatible with ERC721 safeTransferFrom.
+     * @param from The sending address
+     * @param to The receiving address
+     * @param tokenId The tokenId to transfer
+     * @param data The data to be sent with the transfer
      */
     function safeTransferFrom(
         address from,
@@ -65,8 +71,7 @@
         bytes memory data
     ) external;
 
-    /*
->>>>>>> 15265a35
+    /**
      * @dev Compatible with ERC721 ownerOf.
      * @param tokenId The tokenId to query
      * @return The owner of the tokenId
@@ -89,11 +94,15 @@
 
     /*
      * @dev Compatible with ERC721 tokenURI.
+     * @param tokenId The tokenId to query.
+     * @return True if all tokenId are approved, false otherwise.
      */
     function isApprovedForAll(uint256 tokenId) external returns (bool);
 
     /*
      * @dev Compatible with ERC721Metadata tokenURI.
+     * @param tokenId The tokenId to query.
+     * @return The token URI
      */
     function tokenURI(uint256 tokenId) external returns (string memory);
 }