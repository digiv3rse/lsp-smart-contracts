--- conflicted
+++ resolved
@@ -269,12 +269,8 @@
         ];
 
         uint256 operatorListLength = operatorsForTokenId.length();
-<<<<<<< HEAD
         address operator;
-        for (uint256 i = 0; i < operatorListLength; ) {
-=======
         for (uint256 i; i < operatorListLength; ) {
->>>>>>> fefbe98e
             // we are emptying the list, always remove from index 0
             operatorsForTokenId.at(0);
             _revokeOperator(operator, tokenOwner, tokenId);
