// SPDX-License-Identifier: Apache-2.0
pragma solidity ^0.8.4;

// --- Errors

/**
 * @dev Reverts when `tokenId` has not been minted.
 */
error LSP8NonExistentTokenId(bytes32 tokenId);

/**
 * @dev Reverts when `caller` is not the `tokenOwner` of the `tokenId`.
 */
error LSP8NotTokenOwner(address tokenOwner, bytes32 tokenId, address caller);

/**
 * @dev Reverts when `caller` is not an allowed operator for `tokenId`.
 */
error LSP8NotTokenOperator(bytes32 tokenId, address caller);

/**
 * @dev Reverts when `operator` is already authorized for the `tokenId`.
 */
error LSP8OperatorAlreadyAuthorized(address operator, bytes32 tokenId);

/**
 * @dev Reverts when trying to set the zero address as an operator.
 */
error LSP8CannotUseAddressZeroAsOperator();

/**
 * @dev Reverts when trying to send token to the zero address.
 */
error LSP8CannotSendToAddressZero();

/**
 * @dev Reverts when specifying the same address for `from` and `to` in a token transfer.
 */
error LSP8CannotSendToSelf();

/**
 * @dev Reverts when `operator` is not an operator for the `tokenId`.
 */
error LSP8NonExistingOperator(address operator, bytes32 tokenId);

/**
 * @dev Reverts when `tokenId` has already been minted.
 */
error LSP8TokenIdAlreadyMinted(bytes32 tokenId);

/**
 * @dev Reverts when the parameters used for `transferBatch` have different lengths.
 */
error LSP8InvalidTransferBatch();

/**
 * @dev Reverts if the `tokenReceiver` does not implement LSP1
 * when minting or transferring tokens with `bool force` set as `false`.
 */
error LSP8NotifyTokenReceiverContractMissingLSP1Interface(
    address tokenReceiver
);

/**
 * @dev Reverts if the `tokenReceiver` is an EOA
 * when minting or transferring tokens with `bool force` set as `false`.
 */
error LSP8NotifyTokenReceiverIsEOA(address tokenReceiver);

/**
 * @dev Reverts when trying to authorize or revoke the token's owner as an operator.
 */
error LSP8TokenOwnerCannotBeOperator();

/**
<<<<<<< HEAD
 * @dev Reverts when trying to edit the data key `LSP8TokenIdType` after the identifiable digital asset contract has been deployed.
 * The `LSP8TokenIdType` data key is located inside the ERC725Y Data key-value store of the identifiable digital asset contract.
 * It can be set only once inside the constructor/initializer when the identifiable digital asset contract is being deployed.
 */
error LSP8TokenIdTypeNotEditable();
=======
 * @dev Error occurs when sending native tokens to the LSP8 contract without sending any data.
 *
 * E.g. Sending value without passing a bytes4 function selector to call a LSP17 Extension.
 *
 * @notice LSP8 contract cannot receive native tokens.
 */
error LSP8TokenContractCannotHoldValue();
>>>>>>> e6fb55d9
<|MERGE_RESOLUTION|>--- conflicted
+++ resolved
@@ -5,55 +5,66 @@
 
 /**
  * @dev Reverts when `tokenId` has not been minted.
+ * @dev Reverts when `tokenId` has not been minted.
  */
 error LSP8NonExistentTokenId(bytes32 tokenId);
 
 /**
+ * @dev Reverts when `caller` is not the `tokenOwner` of the `tokenId`.
  * @dev Reverts when `caller` is not the `tokenOwner` of the `tokenId`.
  */
 error LSP8NotTokenOwner(address tokenOwner, bytes32 tokenId, address caller);
 
 /**
  * @dev Reverts when `caller` is not an allowed operator for `tokenId`.
+ * @dev Reverts when `caller` is not an allowed operator for `tokenId`.
  */
 error LSP8NotTokenOperator(bytes32 tokenId, address caller);
 
 /**
+ * @dev Reverts when `operator` is already authorized for the `tokenId`.
  * @dev Reverts when `operator` is already authorized for the `tokenId`.
  */
 error LSP8OperatorAlreadyAuthorized(address operator, bytes32 tokenId);
 
 /**
  * @dev Reverts when trying to set the zero address as an operator.
+ * @dev Reverts when trying to set the zero address as an operator.
  */
 error LSP8CannotUseAddressZeroAsOperator();
 
 /**
+ * @dev Reverts when trying to send token to the zero address.
  * @dev Reverts when trying to send token to the zero address.
  */
 error LSP8CannotSendToAddressZero();
 
 /**
  * @dev Reverts when specifying the same address for `from` and `to` in a token transfer.
+ * @dev Reverts when specifying the same address for `from` and `to` in a token transfer.
  */
 error LSP8CannotSendToSelf();
 
 /**
+ * @dev Reverts when `operator` is not an operator for the `tokenId`.
  * @dev Reverts when `operator` is not an operator for the `tokenId`.
  */
 error LSP8NonExistingOperator(address operator, bytes32 tokenId);
 
 /**
  * @dev Reverts when `tokenId` has already been minted.
+ * @dev Reverts when `tokenId` has already been minted.
  */
 error LSP8TokenIdAlreadyMinted(bytes32 tokenId);
 
 /**
  * @dev Reverts when the parameters used for `transferBatch` have different lengths.
+ * @dev Reverts when the parameters used for `transferBatch` have different lengths.
  */
 error LSP8InvalidTransferBatch();
 
 /**
+ * @dev Reverts if the `tokenReceiver` does not implement LSP1
  * @dev Reverts if the `tokenReceiver` does not implement LSP1
  * when minting or transferring tokens with `bool force` set as `false`.
  */
@@ -63,23 +74,18 @@
 
 /**
  * @dev Reverts if the `tokenReceiver` is an EOA
+ * @dev Reverts if the `tokenReceiver` is an EOA
  * when minting or transferring tokens with `bool force` set as `false`.
  */
 error LSP8NotifyTokenReceiverIsEOA(address tokenReceiver);
 
 /**
  * @dev Reverts when trying to authorize or revoke the token's owner as an operator.
+ * @dev Reverts when trying to authorize or revoke the token's owner as an operator.
  */
 error LSP8TokenOwnerCannotBeOperator();
 
 /**
-<<<<<<< HEAD
- * @dev Reverts when trying to edit the data key `LSP8TokenIdType` after the identifiable digital asset contract has been deployed.
- * The `LSP8TokenIdType` data key is located inside the ERC725Y Data key-value store of the identifiable digital asset contract.
- * It can be set only once inside the constructor/initializer when the identifiable digital asset contract is being deployed.
- */
-error LSP8TokenIdTypeNotEditable();
-=======
  * @dev Error occurs when sending native tokens to the LSP8 contract without sending any data.
  *
  * E.g. Sending value without passing a bytes4 function selector to call a LSP17 Extension.
@@ -87,4 +93,10 @@
  * @notice LSP8 contract cannot receive native tokens.
  */
 error LSP8TokenContractCannotHoldValue();
->>>>>>> e6fb55d9
+
+/**
+ * @dev Reverts when trying to edit the data key `LSP8TokenIdType` after the identifiable digital asset contract has been deployed.
+ * The `LSP8TokenIdType` data key is located inside the ERC725Y Data key-value store of the identifiable digital asset contract.
+ * It can be set only once inside the constructor/initializer when the identifiable digital asset contract is being deployed.
+ */
+error LSP8TokenIdTypeNotEditable();