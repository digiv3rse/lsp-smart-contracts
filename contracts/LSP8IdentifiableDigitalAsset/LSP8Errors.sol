--- conflicted
+++ resolved
@@ -86,15 +86,6 @@
  * The `LSP8TokenIdFormat` data key is located inside the ERC725Y Data key-value store of the identifiable digital asset contract.
  * It can be set only once inside the constructor/initializer when the identifiable digital asset contract is being deployed.
  */
-<<<<<<< HEAD
-error LSP8TokenIdTypeNotEditable();
-
-/**
- * @dev Reverts when trying to mint an Token with a `tokenId` - Address and its not properly refrenced back to the
- * actual LP8 collection contract address.
- */
-error InvalidReferenceAddress(address referenceAddress);
-=======
 error LSP8TokenIdFormatNotEditable();
 
 /**
@@ -112,4 +103,9 @@
  * @notice Batch call failed.
  */
 error LSP8BatchCallFailed(uint256 callIndex);
->>>>>>> e1055991
+
+/**
+ * @dev Reverts when trying to mint an Token with a `tokenId` - Address and its not properly refrenced back to the
+ * actual LP8 collection contract address.
+ */
+error InvalidReferenceAddress(address referenceAddress);
