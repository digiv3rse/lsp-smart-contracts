--- conflicted
+++ resolved
@@ -2,12 +2,7 @@
  * Set of constants values as defined in each LUKSO Standards Proposals (LSPs).
  * @see https://github.com/lukso-network/LIPs/tree/main/LSPs
  */
-<<<<<<< HEAD
-
 // export * from './contracts';
-=======
-export * from './contracts';
->>>>>>> 093a372c
 
 import { INTERFACE_ID_LSP0ERC725Account, LSP0_TYPE_IDS } from '@lukso/lsp0-contracts';
 import { INTERFACE_ID_LSP1, LSP1DataKeys } from '@lukso/lsp1-contracts';
