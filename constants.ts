/**
 * Set of constants values as defined in each LUKSO Standards Proposals (LSPs).
 * @see https://github.com/lukso-network/LIPs/tree/main/LSPs
 */

export * from './contracts';

// ERC165
// ---------

/**
 * @dev ERC165 interface IDs for the LSP interface standards + some backward compatible ERC token standards.
 * These `bytes4` values can be used to detect if a contract implements a specific interface
 * with `supportsInterface(interfaceId)`.
 */
export const INTERFACE_IDS = {
  ERC165: '0x01ffc9a7',
  ERC1271: '0x1626ba7e',
  ERC20: '0x36372b07',
  ERC20Metadata: '0xa219a025',
  ERC223: '0x87d43052',
  ERC721: '0x80ac58cd',
  ERC721Metadata: '0x5b5e139f',
  ERC777: '0xe58e113c',
  ERC1155: '0xd9b67a26',
  ERC725X: '0x7545acac',
  ERC725Y: '0x629aa694',
  LSP0ERC725Account: '0x24871b3d',
  LSP1UniversalReceiver: '0x6bb56a14',
  LSP1UniversalReceiverDelegate: '0xa245bbda',
  LSP6KeyManager: '0x23f34c62',
  LSP7DigitalAsset: '0xb3c4928f',
  LSP8IdentifiableDigitalAsset: '0x3a271706',
  LSP9Vault: '0x28af17e6',
  LSP11BasicSocialRecovery: '0x049a28f1',
  LSP14Ownable2Step: '0x94be5999',
  LSP17Extendable: '0xa918fa6b',
  LSP17Extension: '0xcee78b40',
  LSP20CallVerification: '0x1a0eb6a5',
  LSP20CallVerifier: '0x0d6ecac7',
  LSP25ExecuteRelayCall: '0x5ac79908',
};

// ERC1271
// ----------

/**
 * @dev values returned by the `isValidSignature` function of the ERC1271 standard.
 * Can be used to check if a signature is valid or not.
 */
export const ERC1271_VALUES = {
  SUCCESS_VALUE: '0x1626ba7e',
  FAIL_VALUE: '0xffffffff',
};

// LSP20
// ----------

/**
 * @dev values returned by the `lsp20VerifyCall` and `lsp20VerifyCallResult` functions of the LSP20 standard.
 * Can be used to check if a calldata payload was check and verified.
 */
export const LSP20_SUCCESS_VALUES = {
  VERIFY_CALL: {
    // bytes3(keccak256("lsp20VerifyCall(address,address,address,uint256,bytes)")) + "0x00"
    NO_POST_VERIFICATION: '0xde928f00',
    // bytes3(keccak256("lsp20VerifyCall(address,address,address,uint256,bytes)")) + "0x01"
    WITH_POST_VERIFICATION: '0xde928f01',
  },
  // bytes4(keccak256("lsp20VerifyCallResult(bytes32,bytes)"))
  VERIFY_CALL_RESULT: '0xd3fc45d3',
};

// ERC725X
// ----------

/**
 * @dev list of ERC725X operation types.
 * @see https://github.com/ERC725Alliance/ERC725/blob/develop/docs/ERC-725.md#execute
 */
export const OPERATION_TYPES = {
  CALL: 0,
  CREATE: 1,
  CREATE2: 2,
  STATICCALL: 3,
  DELEGATECALL: 4,
};

// ERC725Y
// ----------

export type LSP2ArrayKey = { length: string; index: string };
export type LSPSupportedStandard = { key: string; value: string };

// JSON Metadata

export type LSP3ProfileMetadataJSON = {
  LSP3Profile: LSP3ProfileMetadata;
};

export type LSP3ProfileMetadata = {
  name: string;
  description: string;
  profileImage?: ImageMetadata[];
  backgroundImage?: ImageMetadata[];
  tags?: string[];
  links?: LinkMetadata[];
  avatar?: AssetMetadata[];
};

export type LSP4DigitalAssetMetadataJSON = {
  LSP4Metadata: LSP4DigitalAssetMetadata;
};

export type LSP4DigitalAssetMetadata = {
  description: string;
  links: LinkMetadata[];
  images: ImageMetadata[][];
  assets: AssetMetadata[];
  icon: ImageMetadata[];
  attributes: AttributeMetadata[];
};

export type AttributeMetadata = {
  key: string;
  value: string;
  type: string | number | boolean;
};

export type Verification = {
  method: string;
  data: string;
  source?: string;
};

export type ImageMetadata = {
  width: number;
  height: number;
  verification?: Verification;
  url: string;
};

export type LinkMetadata = {
  title: string;
  url: string;
};

export type AssetMetadata = IdentifiableDigitalAssetFile | IdentifiableDigitalAssetContract;

<<<<<<< HEAD
export type IdentifiableDigitalAssetFile = {
  verification?: Verification;
=======
export type FileAsset = {
>>>>>>> 568bf661
  url: string;
  verification?: Verification;
  fileType?: string;
};

export type IdentifiableDigitalAssetContract = {
  address: string;
  tokenId?: string;
};

/**
 * @dev list of ERC725Y keys from the LSP standards.
 * Can be used to detect if a contract implements a specific LSP Metadata standard
 * and contain a set of pre-defined ERC725Y Data Keys.
 */
export const SupportedStandards = {
  LSP3Profile: {
    key: '0xeafec4d89fa9619884b600005ef83ad9559033e6e941db7d7c495acdce616347',
    value: '0x5ef83ad9',
  } as LSPSupportedStandard,
  LSP4DigitalAsset: {
    key: '0xeafec4d89fa9619884b60000a4d96624a38f7ac2d8d9a604ecf07c12c77e480c',
    value: '0xa4d96624',
  } as LSPSupportedStandard,
  LSP9Vault: {
    key: '0xeafec4d89fa9619884b600007c0334a14085fefa8b51ae5a40895018882bdb90',
    value: '0x7c0334a1',
  } as LSPSupportedStandard,
};

/**
 * @dev list of ERC725Y Metadata keys from the LSP standards.
 * @see https://github.com/lukso-network/LIPs/blob/main/LSPs/LSP-2-ERC725YJSONSchema.md
 */
export const ERC725YDataKeys = {
  LSP1: {
    // bytes10(keccak256('LSP1UniversalReceiverDelegate')) + bytes2(0)
    LSP1UniversalReceiverDelegatePrefix: '0x0cfc51aec37c55a4d0b10000',

    // keccak256('LSP1UniversalReceiverDelegate')
    LSP1UniversalReceiverDelegate:
      '0x0cfc51aec37c55a4d0b1a65c6255c4bf2fbdf6277f3cc0730c45b828b6db8b47',
  },
  LSP3: {
    SupportedStandards_LSP3: SupportedStandards.LSP3Profile.key,

    // keccak256('LSP3Profile')
    LSP3Profile: '0x5ef83ad9559033e6e941db7d7c495acdce616347d28e90c7ce47cbfcfcad3bc5',
  },
  LSP4: {
    SupportedStandards_LSP4: SupportedStandards.LSP4DigitalAsset.key,

    // keccak256('LSP4TokenName')
    LSP4TokenName: '0xdeba1e292f8ba88238e10ab3c7f88bd4be4fac56cad5194b6ecceaf653468af1',

    // keccak256('LSP4TokenSymbol')
    LSP4TokenSymbol: '0x2f0a68ab07768e01943a599e73362a0e17a63a72e94dd2e384d2c1d4db932756',

    // keccak256('LSP4TokenType)
    LSP4TokenType: '0xe0261fa95db2eb3b5439bd033cda66d56b96f92f243a8228fd87550ed7bdfdb3',

    // keccak256('LSP4Metadata')
    LSP4Metadata: '0x9afb95cacc9f95858ec44aa8c3b685511002e30ae54415823f406128b85b238e',

    // LSP4CreatorsMap:<address>  + bytes2(0)
    LSP4CreatorsMap: '0x6de85eaf5d982b4e5da00000',

    // keccak256('"LSP4Creators[]')
    'LSP4Creators[]': {
      length: '0x114bd03b3a46d48759680d81ebb2b414fda7d030a7105a851867accf1c2352e7',
      index: '0x114bd03b3a46d48759680d81ebb2b414',
    } as LSP2ArrayKey,
  },
  LSP5: {
    // LSP5ReceivedAssetsMap:<address>  + bytes2(0)
    LSP5ReceivedAssetsMap: '0x812c4334633eb816c80d0000',

    // keccak256('LSP5ReceivedAssets[]')
    'LSP5ReceivedAssets[]': {
      length: '0x6460ee3c0aac563ccbf76d6e1d07bada78e3a9514e6382b736ed3f478ab7b90b',
      index: '0x6460ee3c0aac563ccbf76d6e1d07bada',
    } as LSP2ArrayKey,
  },
  LSP6: {
    // keccak256('AddressPermissions[]')
    'AddressPermissions[]': {
      length: '0xdf30dba06db6a30e65354d9a64c609861f089545ca58c6b4dbe31a5f338cb0e3',
      index: '0xdf30dba06db6a30e65354d9a64c60986',
    } as LSP2ArrayKey,

    AddressPermissionsPrefix: '0x4b80742de2bf',

    // AddressPermissions:Permissions:<address>  + bytes2(0)
    'AddressPermissions:Permissions': '0x4b80742de2bf82acb3630000',

    // AddressPermissions:AllowedERC725YDataKeys:<address>  + bytes2(0)
    'AddressPermissions:AllowedERC725YDataKeys': '0x4b80742de2bf866c29110000',

    // AddressPermissions:AllowedCalls:<address>  + bytes2(0)
    'AddressPermissions:AllowedCalls': '0x4b80742de2bf393a64c70000',
  },
  LSP8: {
    LSP8TokenIdFormat: '0xf675e9361af1c1664c1868cfa3eb97672d6b1a513aa5b81dec34c9ee330e818d',
    LSP8TokenMetadataBaseURI: '0x1a7628600c3bac7101f53697f48df381ddc36b9015e7d7c9c5633d1252aa2843',
    LSP8ReferenceContract: '0x708e7b881795f2e6b6c2752108c177ec89248458de3bf69d0d43480b3e5034e6',
  },
  LSP9: {
    SupportedStandards_LSP9: SupportedStandards.LSP9Vault.key,
  },
  LSP10: {
    // keccak256('LSP10VaultsMap') + bytes2(0)
    LSP10VaultsMap: '0x192448c3c0f88c7f238c0000',

    // keccak256('LSP10Vaults[]')
    'LSP10Vaults[]': {
      length: '0x55482936e01da86729a45d2b87a6b1d3bc582bea0ec00e38bdb340e3af6f9f06',
      index: '0x55482936e01da86729a45d2b87a6b1d3',
    } as LSP2ArrayKey,
  },
  LSP12: {
    // LSP12IssuedAssetsMap:<address>  + bytes2(0)
    LSP12IssuedAssetsMap: '0x74ac2555c10b9349e78f0000',

    // keccak256('LSP12IssuedAssets[]')
    'LSP12IssuedAssets[]': {
      length: '0x7c8c3416d6cda87cd42c71ea1843df28ac4850354f988d55ee2eaa47b6dc05cd',
      index: '0x7c8c3416d6cda87cd42c71ea1843df28',
    } as LSP2ArrayKey,
  },
  LSP17: {
    // bytes10(keccak256('LSP17Extension')) + bytes2(0)
    LSP17ExtensionPrefix: '0xcee78b4094da860110960000',
  },
};

// LSP6
// ----------

/**
 * @dev The types of calls for an AllowedCall
 */
export const CALLTYPE = {
  VALUE: '0x00000001',
  CALL: '0x00000002',
  STATICCALL: '0x00000004',
  DELEGATECALL: '0x00000008',
};

/**
 * @dev `bytes32` hex value for all the LSP6 permissions excluding REENTRANCY, DELEGATECALL and SUPER_DELEGATECALL for security (these should be set manually)
 */
export const ALL_PERMISSIONS = '0x00000000000000000000000000000000000000000000000000000000007f3f7f';

export type LSP6PermissionName = keyof typeof PERMISSIONS;

/**
 * @dev List of `bytes32` permissions from LSP6 Key Manager Standard
 */
// prettier-ignore
export const PERMISSIONS = {
  CHANGEOWNER:                     '0x0000000000000000000000000000000000000000000000000000000000000001', // .... .... .... .... .... 0001
  ADDCONTROLLER:                   '0x0000000000000000000000000000000000000000000000000000000000000002', // .... .... .... .... .... 0010
  EDITPERMISSIONS:                 '0x0000000000000000000000000000000000000000000000000000000000000004', // .... .... .... .... .... 0100
  ADDEXTENSIONS:                   '0x0000000000000000000000000000000000000000000000000000000000000008', // .... .... .... .... .... 1000
  CHANGEEXTENSIONS:                '0x0000000000000000000000000000000000000000000000000000000000000010', // .... .... .... .... 0001 0000
  ADDUNIVERSALRECEIVERDELEGATE:    '0x0000000000000000000000000000000000000000000000000000000000000020', // .... .... .... .... 0010 0000
  CHANGEUNIVERSALRECEIVERDELEGATE: '0x0000000000000000000000000000000000000000000000000000000000000040', // .... .... .... .... 0100 0000
  REENTRANCY:                      '0x0000000000000000000000000000000000000000000000000000000000000080', // .... .... .... .... 1000 0000
  SUPER_TRANSFERVALUE:             '0x0000000000000000000000000000000000000000000000000000000000000100', // .... .... .... 0001 0000 0000
  TRANSFERVALUE:                   '0x0000000000000000000000000000000000000000000000000000000000000200', // .... .... .... 0010 0000 0000
  SUPER_CALL:                      '0x0000000000000000000000000000000000000000000000000000000000000400', // .... .... .... 0100 0000 0000
  CALL:                            '0x0000000000000000000000000000000000000000000000000000000000000800', // .... .... .... 1000 0000 0000
  SUPER_STATICCALL:                '0x0000000000000000000000000000000000000000000000000000000000001000', // .... .... 0001 0000 0000 0000
  STATICCALL:                      '0x0000000000000000000000000000000000000000000000000000000000002000', // .... .... 0010 0000 0000 0000
  SUPER_DELEGATECALL:              '0x0000000000000000000000000000000000000000000000000000000000004000', // .... .... 0100 0000 0000 0000
  DELEGATECALL:                    '0x0000000000000000000000000000000000000000000000000000000000008000', // .... .... 1000 0000 0000 0000
  DEPLOY:                          '0x0000000000000000000000000000000000000000000000000000000000010000', // .... 0001 0000 0000 0000 0000
  SUPER_SETDATA:                   '0x0000000000000000000000000000000000000000000000000000000000020000', // .... 0010 0000 0000 0000 0000
  SETDATA:                         '0x0000000000000000000000000000000000000000000000000000000000040000', // .... 0100 0000 0000 0000 0000
  ENCRYPT:                         '0x0000000000000000000000000000000000000000000000000000000000080000', // .... 1000 0000 0000 0000 0000
  DECRYPT:                         '0x0000000000000000000000000000000000000000000000000000000000100000', // 0001 0000 0000 0000 0000 0000
  SIGN:                            '0x0000000000000000000000000000000000000000000000000000000000200000', // 0010 0000 0000 0000 0000 0000
  EXECUTE_RELAY_CALL:              '0x0000000000000000000000000000000000000000000000000000000000400000', // 0100 0000 0000 0000 0000 0000
}

/**
 * @dev list of standard type IDs ("hooks") defined in the LSPs that can be used to notify
 * a LSP1 compliant contract about certain type of transactions or information
 * (e.g: token transfer, vault transfer, ownership transfer, etc...)
 */
export const LSP1_TYPE_IDS = {
  // keccak256('LSP0ValueReceived')
  LSP0ValueReceived: '0x9c4705229491d365fb5434052e12a386d6771d976bea61070a8c694e8affea3d',

  // keccak256('LSP0OwnershipTransferStarted')
  LSP0OwnershipTransferStarted:
    '0xe17117c9d2665d1dbeb479ed8058bbebde3c50ac50e2e65619f60006caac6926',

  // keccak256('LSP0OwnershipTransferred_SenderNotification')
  LSP0OwnershipTransferred_SenderNotification:
    '0xa4e59c931d14f7c8a7a35027f92ee40b5f2886b9fdcdb78f30bc5ecce5a2f814',

  // keccak256('LSP0OwnershipTransferred_RecipientNotification')
  LSP0OwnershipTransferred_RecipientNotification:
    '0xceca317f109c43507871523e82dc2a3cc64dfa18f12da0b6db14f6e23f995538',

  // keccak256('LSP7Tokens_SenderNotification')
  LSP7Tokens_SenderNotification:
    '0x429ac7a06903dbc9c13dfcb3c9d11df8194581fa047c96d7a4171fc7402958ea',

  // keccak256('LSP7Tokens_RecipientNotification')
  LSP7Tokens_RecipientNotification:
    '0x20804611b3e2ea21c480dc465142210acf4a2485947541770ec1fb87dee4a55c',

  // keccak256('LSP7Tokens_OperatorNotification')
  LSP7Tokens_OperatorNotification:
    '0x386072cc5a58e61263b434c722725f21031cd06e7c552cfaa06db5de8a320dbc',

  // keccak256('LSP8Tokens_SenderNotification')
  LSP8Tokens_SenderNotification:
    '0xb23eae7e6d1564b295b4c3e3be402d9a2f0776c57bdf365903496f6fa481ab00',

  // keccak256('LSP8Tokens_RecipientNotification')
  LSP8Tokens_RecipientNotification:
    '0x0b084a55ebf70fd3c06fd755269dac2212c4d3f0f4d09079780bfa50c1b2984d',

  // keccak256('LSP8Tokens_OperatorNotification')
  LSP8Tokens_OperatorNotification:
    '0x8a1c15a8799f71b547e08e2bcb2e85257e81b0a07eee2ce6712549eef1f00970',

  // keccak256('LSP9ValueReceived')
  LSP9ValueReceived: '0x468cd1581d7bc001c3b685513d2b929b55437be34700410383d58f3aa1ea0abc',

  // keccak256('LSP9OwnershipTransferStarted')
  LSP9OwnershipTransferStarted:
    '0xaefd43f45fed1bcd8992f23c803b6f4ec45cf6b62b0d404d565f290a471e763f',

  // keccak256('LSP9OwnershipTransferred_SenderNotification')
  LSP9OwnershipTransferred_SenderNotification:
    '0x0c622e58e6b7089ae35f1af1c86d997be92fcdd8c9509652022d41aa65169471',

  // keccak256('LSP9OwnershipTransferred_RecipientNotification')
  LSP9OwnershipTransferred_RecipientNotification:
    '0x79855c97dbc259ce395421d933d7bc0699b0f1561f988f09a9e8633fd542fe5c',

  // keccak256('LSP14OwnershipTransferStarted')
  LSP14OwnershipTransferStarted:
    '0xee9a7c0924f740a2ca33d59b7f0c2929821ea9837ce043ce91c1823e9c4e52c0',

  // keccak256('LSP14OwnershipTransferred_SenderNotification')
  LSP14OwnershipTransferred_SenderNotification:
    '0xa124442e1cc7b52d8e2ede2787d43527dc1f3ae0de87f50dd03e27a71834f74c',

  // keccak256('LSP14OwnershipTransferred_RecipientNotification')
  LSP14OwnershipTransferred_RecipientNotification:
    '0xe32c7debcb817925ba4883fdbfc52797187f28f73f860641dab1a68d9b32902c',
};

// LSP4
// ----------

/**
 * @dev List of LSP4 Token types to describe the type of token a digital asset contract represents.
 * @see for details see: https://github.com/lukso-network/LIPs/blob/main/LSPs/LSP-4-DigitalAsset-Metadata.md#lsp4tokentype
 */
export const LSP4_TOKEN_TYPES = {
  TOKEN: 0,
  NFT: 1,
  COLLECTION: 2,
};

// LSP8
// ----------

/**
 * @dev List of LSP8 Token ID Formats that can be used to create different types of NFTs and represent each NFT identifiers (= tokenIds) differently.
 * @see For details see: https://github.com/lukso-network/LIPs/blob/main/LSPs/LSP-8-IdentifiableDigitalAsset.md#lsp8tokenidformat
 */
export const LSP8_TOKEN_ID_FORMAT = {
  NUMBER: 0,
  STRING: 1,
  ADDRESS: 2,
  UNIQUE_ID: 3,
  HASH: 4,
  MIXED_DEFAULT_NUMBER: 100,
  MIXED_DEFAULT_STRING: 101,
  MIXED_DEFAULT_ADDRESS: 102,
  MIXED_DEFAULT_UNIQUE_ID: 103,
  MIXED_DEFAULT_HASH: 104,
};

// LSP25
// ----------

/**
 * @dev LSP25 version number for signing `executeRelayCall(...)` transaction using EIP191
 * @see for details see: https://github.com/lukso-network/LIPs/blob/main/LSPs/LSP-25-ExecuteRelayCall.md#executerelaycall
 */
export const LSP25_VERSION = 25;<|MERGE_RESOLUTION|>--- conflicted
+++ resolved
@@ -147,12 +147,7 @@
 
 export type AssetMetadata = IdentifiableDigitalAssetFile | IdentifiableDigitalAssetContract;
 
-<<<<<<< HEAD
 export type IdentifiableDigitalAssetFile = {
-  verification?: Verification;
-=======
-export type FileAsset = {
->>>>>>> 568bf661
   url: string;
   verification?: Verification;
   fileType?: string;
