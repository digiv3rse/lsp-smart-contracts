# This workflow ensure that the smart contracts can be compiled with different Solidity 0.8.x versions
# It checks if the `pragma solidity ^0.8.x` statement for `.sol` files satisfy the minimum version
# require by the Solidity language features used in this file.
name: Solidity Compiler Versions

on:
  workflow_dispatch:
  push:
    # Used to check before releasing
    branches:
      - "develop"
    # Only run when `.sol` files have been changed
    paths:
      - "contracts/**/*.sol"

  pull_request:
    paths:
      - "contracts/**/*.sol"

jobs:
  solc_version:
    runs-on: ubuntu-latest
    strategy:
      matrix:
        solc: [
            "0.8.5",
            "0.8.6",
            "0.8.7",
            "0.8.8",
            "0.8.9",
            "0.8.10",
            "0.8.11",
            "0.8.12",
            "0.8.13",
            "0.8.14",
            "0.8.15",
            "0.8.16",
            # 0.8.17 skipped as default in hardhat.config.ts
            "0.8.18",
            "0.8.19",
            "0.8.20",
            "0.8.21",
            "0.8.22",
            "0.8.23",
          ]
    steps:
      - uses: actions/checkout@v3

      - name: Use Node.js '16.15.0'
        uses: actions/setup-node@v2
        with:
          node-version: "16.15.0"
          cache: "npm"

      - name: 📦 Install dependencies
        run: npm ci

      - name: Install solc-select
        run: pip3 install solc-select

      - name: Use Solc v${{ matrix.solc }}
        run: |
          solc-select install ${{ matrix.solc }}
          solc-select use ${{ matrix.solc }}

      - name: Compare versions to filter contracts to compile
        uses: madhead/semver-utils@latest
        id: comparison
        with:
          version: ${{ matrix.solc }}
          compare-to: 0.8.12

      # In the pattern matching of the `grep` command below, we use a path for LSP8 contracts with `pragma solidity ^0.8.12`
      # instead of just the word "LSP8IdentifiableDigitalAsset" to prevent the whole `contracts/LSP8IdentifiableDigitalAsset/**/*.sol` folder from being discarded.
      - name: Compile Smart Contracts
        run: |
          if [[ "<" == "${{ steps.comparison.outputs.comparison-result }}" ]]
          then
            solc $(ls contracts/**/*.sol | grep -v "Extension4337\|contracts/LSP8IdentifiableDigitalAsset/LSP8IdentifiableDigitalAsset") \
              --allow-paths $(pwd)/node_modules/,$(pwd)/packages/ \
              @=node_modules/@ \
              solidity-bytes-utils/=node_modules/solidity-bytes-utils/ \
              ../=$(pwd)/contracts/ \
<<<<<<< HEAD
              lsp25/=packages/LSP25ExecuteRelayCall/  \
              lsp17contractextension/=packages/LSP17ContractExtension/
=======
              lsp1/=packages/LSP1UniversalReceiver/ \
              lsp2/=packages/LSP2ERC725YJSONSchema/ \
              lsp4/=packages/LSP4DigitalAssetMetadata/ \
              lsp5/=packages/LSP5ReceivedAssets/ \
              lsp20/=packages/LSP20CallVerification/ \
              lsp25/=packages/LSP25ExecuteRelayCall/ 
>>>>>>> a6808887
          else
            solc contracts/**/*.sol \
              @=node_modules/@ \
              solidity-bytes-utils/=node_modules/solidity-bytes-utils/ \
<<<<<<< HEAD
              lsp25/=packages/LSP25ExecuteRelayCall/ \
              lsp17contractextension/=packages/LSP17ContractExtension/
=======
              lsp1/=packages/LSP1UniversalReceiver/ \
              lsp2/=packages/LSP2ERC725YJSONSchema/ \
              lsp4/=packages/LSP4DigitalAssetMetadata/ \
              lsp5/=packages/LSP5ReceivedAssets/ \
              lsp20/=packages/LSP20CallVerification/ \
              lsp25/=packages/LSP25ExecuteRelayCall/ 
>>>>>>> a6808887
          fi;<|MERGE_RESOLUTION|>--- conflicted
+++ resolved
@@ -81,30 +81,22 @@
               @=node_modules/@ \
               solidity-bytes-utils/=node_modules/solidity-bytes-utils/ \
               ../=$(pwd)/contracts/ \
-<<<<<<< HEAD
-              lsp25/=packages/LSP25ExecuteRelayCall/  \
-              lsp17contractextension/=packages/LSP17ContractExtension/
-=======
               lsp1/=packages/LSP1UniversalReceiver/ \
               lsp2/=packages/LSP2ERC725YJSONSchema/ \
               lsp4/=packages/LSP4DigitalAssetMetadata/ \
               lsp5/=packages/LSP5ReceivedAssets/ \
+              lsp17contractextension/=packages/LSP17ContractExtension/ \
               lsp20/=packages/LSP20CallVerification/ \
-              lsp25/=packages/LSP25ExecuteRelayCall/ 
->>>>>>> a6808887
+              lsp25/=packages/LSP25ExecuteRelayCall/
           else
             solc contracts/**/*.sol \
               @=node_modules/@ \
               solidity-bytes-utils/=node_modules/solidity-bytes-utils/ \
-<<<<<<< HEAD
-              lsp25/=packages/LSP25ExecuteRelayCall/ \
-              lsp17contractextension/=packages/LSP17ContractExtension/
-=======
               lsp1/=packages/LSP1UniversalReceiver/ \
               lsp2/=packages/LSP2ERC725YJSONSchema/ \
               lsp4/=packages/LSP4DigitalAssetMetadata/ \
               lsp5/=packages/LSP5ReceivedAssets/ \
+              lsp17contractextension/=packages/LSP17ContractExtension/ \
               lsp20/=packages/LSP20CallVerification/ \
-              lsp25/=packages/LSP25ExecuteRelayCall/ 
->>>>>>> a6808887
+              lsp25/=packages/LSP25ExecuteRelayCall/
           fi;